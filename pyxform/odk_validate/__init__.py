<<<<<<< HEAD
from collections import defaultdict
from contextlib import nested
import os
import re
from tempfile import NamedTemporaryFile
import sys

from modilabs.utils.subprocess_timeout import Subprocess

# this is ugly, but allows running pyxform
# as a standalone xls validator from the cl
try:
    from pyxform.errors import ValidationError
except ImportError:
    from errors import ValidationError


CURRENT_DIRECTORY = os.path.dirname(os.path.realpath(__file__))
ODK_VALIDATE_JAR = os.path.join(CURRENT_DIRECTORY, "java_lib",
        "ODK Validate.jar")

# Only the modded headless version of ODK Validate returns these codes.
# see: lonely_java_src/FormValidator.java
HEADLESS_ODK_VALIDATE_REGEXS = {
    'result': r"^Result: (.*)$",
    'error': r"^Error: (.*)$",
    }


class XFormValidator(object):

    # helpers
    def open_w(self):
        return NamedTemporaryFile("w", suffix=".txt", delete=False)

    def open_r(self, _file):
        return open(_file.name, 'r')

    def delete(self, _file):
        try:
            os.unlink(_file.name)
        except Exception:
            pass

    def _run_odk_validate(self, path_to_xform, timeout):
        stdout_w = stderr_w = None
        self._path_to_xform = path_to_xform

        try:
            with nested(self.open_w(), self.open_w()) as (
                    stdout_w, stderr_w):
                Subprocess(
                    ["java", "-jar", ODK_VALIDATE_JAR, path_to_xform],
                    shell=False,
                    stdout=stdout_w,
                    stderr=stderr_w,
                ).run(timeout=timeout)

            with self.open_r(stdout_w) as stdout_r:
                output = stdout_r.read()

            with self.open_r(stderr_w) as stderr_r:
                error = stderr_r.read()
        finally:
            for _file in (stdout_w, stderr_w):
                self.delete(_file)

        self._odk_validate_output = (output + error).split('\n')

    def get_odk_validate_output(self):
        return "\n".join(self._odk_validate_output)

    def _parse_odk_validate_output(self):
        self._errors_and_result = defaultdict(list)
        for line in self._odk_validate_output:
            for key, regexp in HEADLESS_ODK_VALIDATE_REGEXS.items():
                m = re.search(regexp, line)
                if m:
                    self._errors_and_result[key].append(m.group(1))

    def is_valid(self):
        return self._errors_and_result['result']==['Valid']

    def validate(self, path_to_xform, timeout=15):
        self._run_odk_validate(path_to_xform, timeout)
        self._parse_odk_validate_output()
        if not self.is_valid():
            raise ValidationError(self.get_odk_validate_output())


def check_xform(path):
    validator = XFormValidator()
    validator.validate(path)
=======
"""
odk_validate.py
A python wrapper around ODK Validate
"""
import os, re, sys
from subprocess import Popen, PIPE
import time, threading, signal

CURRENT_DIRECTORY = os.path.dirname(os.path.realpath(__file__))
ODK_VALIDATE_JAR = os.path.join(CURRENT_DIRECTORY, "ODK_Validate.jar")

#Adapted from:
#http://betabug.ch/blogs/ch-athens/1093
def run_popen_with_timeout(command, timeout):
    """
    Run a sub-program in subprocess.Popen, pass it the input_data,
    kill it if the specified timeout has passed.
    returns a tuple of resultcode, timeout, stdout, stderr
    """
    kill_check = threading.Event()
    def _kill_process_after_a_timeout(pid):
        os.kill(pid, signal.SIGTERM)
        kill_check.set() # tell the main routine that we had to kill
        # use SIGKILL if hard to kill...
        return
    p = Popen(command, stdin=PIPE, stdout=PIPE, stderr=PIPE)
    pid = p.pid
    watchdog = threading.Timer(timeout, _kill_process_after_a_timeout, args=(pid, ))
    watchdog.start()
    (stdout, stderr) = p.communicate()
    watchdog.cancel() # if it's still waiting to run
    timeout = kill_check.isSet()
    kill_check.clear()
    return (p.returncode, timeout, stdout, stderr)

def check_xform(path_to_xform):
    """
    Returns an array of warnings if the form is valid.
    Throws an exception if it is not
    """
    #resultcode indicates validity of the form
    #timeout indicates whether validation ran out of time to complete
    #stdout is not used because it has some warnings that always appear and can be ignored.
    #stderr is treated as a warning if the form is valid or an error if it is invalid.
    returncode, timeout, stdout, stderr = run_popen_with_timeout(["java", "-jar", ODK_VALIDATE_JAR, path_to_xform], 60)
    warnings = []
    if stderr:
        warnings.append('ODK Validate Warnings:\n' + stderr)
    if timeout:
        warnings.append("XForm took to long to completely validate.")
    if returncode > 0: #Error invalid
        raise Exception('ODK Validate Errors:\n' + stderr)
    elif returncode == 0:
        return warnings
    elif returncode < 0:
        return ["Validate process incomplete."] + warnings
>>>>>>> 1a784633

if __name__ == '__main__':
    print __doc__
    check_xform(sys.argv[1])<|MERGE_RESOLUTION|>--- conflicted
+++ resolved
@@ -1,4 +1,3 @@
-<<<<<<< HEAD
 from collections import defaultdict
 from contextlib import nested
 import os
@@ -92,64 +91,7 @@
 def check_xform(path):
     validator = XFormValidator()
     validator.validate(path)
-=======
-"""
-odk_validate.py
-A python wrapper around ODK Validate
-"""
-import os, re, sys
-from subprocess import Popen, PIPE
-import time, threading, signal
 
-CURRENT_DIRECTORY = os.path.dirname(os.path.realpath(__file__))
-ODK_VALIDATE_JAR = os.path.join(CURRENT_DIRECTORY, "ODK_Validate.jar")
-
-#Adapted from:
-#http://betabug.ch/blogs/ch-athens/1093
-def run_popen_with_timeout(command, timeout):
-    """
-    Run a sub-program in subprocess.Popen, pass it the input_data,
-    kill it if the specified timeout has passed.
-    returns a tuple of resultcode, timeout, stdout, stderr
-    """
-    kill_check = threading.Event()
-    def _kill_process_after_a_timeout(pid):
-        os.kill(pid, signal.SIGTERM)
-        kill_check.set() # tell the main routine that we had to kill
-        # use SIGKILL if hard to kill...
-        return
-    p = Popen(command, stdin=PIPE, stdout=PIPE, stderr=PIPE)
-    pid = p.pid
-    watchdog = threading.Timer(timeout, _kill_process_after_a_timeout, args=(pid, ))
-    watchdog.start()
-    (stdout, stderr) = p.communicate()
-    watchdog.cancel() # if it's still waiting to run
-    timeout = kill_check.isSet()
-    kill_check.clear()
-    return (p.returncode, timeout, stdout, stderr)
-
-def check_xform(path_to_xform):
-    """
-    Returns an array of warnings if the form is valid.
-    Throws an exception if it is not
-    """
-    #resultcode indicates validity of the form
-    #timeout indicates whether validation ran out of time to complete
-    #stdout is not used because it has some warnings that always appear and can be ignored.
-    #stderr is treated as a warning if the form is valid or an error if it is invalid.
-    returncode, timeout, stdout, stderr = run_popen_with_timeout(["java", "-jar", ODK_VALIDATE_JAR, path_to_xform], 60)
-    warnings = []
-    if stderr:
-        warnings.append('ODK Validate Warnings:\n' + stderr)
-    if timeout:
-        warnings.append("XForm took to long to completely validate.")
-    if returncode > 0: #Error invalid
-        raise Exception('ODK Validate Errors:\n' + stderr)
-    elif returncode == 0:
-        return warnings
-    elif returncode < 0:
-        return ["Validate process incomplete."] + warnings
->>>>>>> 1a784633
 
 if __name__ == '__main__':
     print __doc__
