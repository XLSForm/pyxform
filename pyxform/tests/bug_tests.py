--- conflicted
+++ resolved
@@ -1,9 +1,5 @@
 """
-<<<<<<< HEAD
-Some tests for the new (v0.9) spec is properly implemented
-=======
 Some tests for the new (v0.9) spec is properly implemented.
->>>>>>> 8a41626c
 """
 import unittest2 as unittest
 import codecs
@@ -28,8 +24,6 @@
         #Get the xform output path:
         root_filename, ext = os.path.splitext(filename)
         output_path = os.path.join(DIR, "test_output", root_filename + ".xml")
-        expected_output_path = os.path.join(
-            DIR, "test_expected_output", root_filename + ".xml")
         #Do the conversion:
         warnings = []
         with self.assertRaises(Exception):
@@ -49,8 +43,6 @@
         #Get the xform output path:
         root_filename, ext = os.path.splitext(filename)
         output_path = os.path.join(DIR, "test_output", root_filename + ".xml")
-        expected_output_path = os.path.join(
-            DIR, "test_expected_output", root_filename + ".xml")
         #Do the conversion:
         warnings = []
         with self.assertRaises(Exception):
@@ -60,42 +52,11 @@
             survey.print_xform_to_file(output_path, warnings=warnings)
 
 
-<<<<<<< HEAD
 class repeat_date_test(unittest.TestCase):
-=======
-'''TODO remove this test, table-list are already covered in
-class table_list_test(unittest.TestCase):
->>>>>>> 8a41626c
-
-    maxDiff = None
-
-    def runTest(self):
-<<<<<<< HEAD
-=======
-        filename = "table-list.xls"
-        path_to_excel_file = os.path.join(DIR, "example_xls", filename)
-        #Get the xform output path:
-        root_filename, ext = os.path.splitext(filename)
-        output_path = os.path.join(DIR, "test_output", root_filename + ".xml")
-        expected_output_path = os.path.join(DIR, "test_expected_output", root_filename + ".xml")
-        #Do the conversion:
-        warnings = []
-        json_survey = pyxform.xls2json.parse_file_to_json(path_to_excel_file, warnings=warnings)
-        survey = pyxform.create_survey_element_from_dict(json_survey)
-        survey.print_xform_to_file(output_path, warnings=warnings)
-        #print warnings
-        #Compare with the expected output:
-        with codecs.open(expected_output_path, 'rb', encoding="utf-8") as expected_file:
-            with codecs.open(output_path, 'rb', encoding="utf-8") as actual_file:
-                self.assertMultiLineEqual(expected_file.read(), actual_file.read())'''
-
-
-class repeat_date_test(unittest.TestCase):
-
-    maxDiff = None
-
-    def runTest(self):
->>>>>>> 8a41626c
+
+    maxDiff = None
+
+    def runTest(self):
         filename = "repeat_date_test.xls"
         path_to_excel_file = os.path.join(DIR, "example_xls", filename)
         #Get the xform output path:
