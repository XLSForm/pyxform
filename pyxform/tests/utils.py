import os

def path_to_text_fixture(filename):
    directory = os.path.dirname(__file__)
    return os.path.join(directory, "example_xls", filename)


from pyxform.builder import create_survey_from_path
from pyxform.xls2json import SurveyReader
<<<<<<< HEAD
from pyxform import file_utils
from pyxform.builder import create_survey

def create_survey_from_fixture(fixture_name, filetype="xls", include_directory=False):
    fixture_path = path_to_text_fixture("%s.%s" % (fixture_name, filetype))
    noop, section_dict = file_utils.load_file_to_dict(fixture_path)
    pkg = { u'title': fixture_name,
             u'main_section': section_dict }
    if include_directory:
        directory, noop = os.path.split(fixture_path)
        pkg[u'sections'] = file_utils.collect_compatible_files_in_directory(directory)
    return create_survey(**pkg)
=======

def create_survey_from_fixture(fixture_name, filetype="xls"):
    if filetype == "xls":
        fixture_path = path_to_text_fixture("%s.xls" % fixture_name)
        return create_survey_from_path(fixture_path)
    elif filetype == "csv":
        fixture_path = path_to_text_fixture(fixture_name)
        return create_survey_from_path(fixture_path)
>>>>>>> 663fbbdb
<|MERGE_RESOLUTION|>--- conflicted
+++ resolved
@@ -7,7 +7,6 @@
 
 from pyxform.builder import create_survey_from_path
 from pyxform.xls2json import SurveyReader
-<<<<<<< HEAD
 from pyxform import file_utils
 from pyxform.builder import create_survey
 
@@ -19,14 +18,4 @@
     if include_directory:
         directory, noop = os.path.split(fixture_path)
         pkg[u'sections'] = file_utils.collect_compatible_files_in_directory(directory)
-    return create_survey(**pkg)
-=======
-
-def create_survey_from_fixture(fixture_name, filetype="xls"):
-    if filetype == "xls":
-        fixture_path = path_to_text_fixture("%s.xls" % fixture_name)
-        return create_survey_from_path(fixture_path)
-    elif filetype == "csv":
-        fixture_path = path_to_text_fixture(fixture_name)
-        return create_survey_from_path(fixture_path)
->>>>>>> 663fbbdb
+    return create_survey(**pkg)