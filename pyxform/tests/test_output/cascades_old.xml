--- conflicted
+++ resolved
@@ -3,904 +3,6 @@
   <h:head>
     <h:title>cascades_old</h:title>
     <model>
-<<<<<<< HEAD
-=======
-      <itext>
-        <translation default="true()" lang="default">
-          <text id="static_instance-district-32">
-            <value>Thaba-Tseka_C</value>
-          </text>
-          <text id="static_instance-district-30">
-            <value>Qacha's Nek_C</value>
-          </text>
-          <text id="static_instance-district-31">
-            <value>Quthing_C</value>
-          </text>
-          <text id="static_instance-site-246">
-            <value>Ha Ts'oeu-Khala  (TT-049)</value>
-          </text>
-          <text id="static_instance-site-48">
-            <value>Raporong (MH-088)</value>
-          </text>
-          <text id="static_instance-site-49">
-            <value>Ha Ralengoele (QN-068)</value>
-          </text>
-          <text id="static_instance-site-42">
-            <value>Ha Monyake (MH-089)</value>
-          </text>
-          <text id="static_instance-site-43">
-            <value>Ha Phatalla (MH-097)</value>
-          </text>
-          <text id="static_instance-site-40">
-            <value>Ha Makhabane (MH-186)</value>
-          </text>
-          <text id="static_instance-site-41">
-            <value>Ha Mokotane (MH-223)</value>
-          </text>
-          <text id="static_instance-site-46">
-            <value>Phatlalla (MH-097)</value>
-          </text>
-          <text id="static_instance-site-47">
-            <value>Rakoloi (MH-149)</value>
-          </text>
-          <text id="static_instance-site-44">
-            <value>Ha Tumo (MH-384)</value>
-          </text>
-          <text id="static_instance-site-45">
-            <value>Mataoeng (MH-219)</value>
-          </text>
-          <text id="static_instance-site-223">
-            <value>Limapong (MK-268)</value>
-          </text>
-          <text id="static_instance-site-222">
-            <value>Ha Nthimolane (MK-382)</value>
-          </text>
-          <text id="static_instance-site-188">
-            <value>Ha Leaooa (LR-299)</value>
-          </text>
-          <text id="static_instance-site-189">
-            <value>Ha Ralikuku (LR-240)</value>
-          </text>
-          <text id="static_instance-site-227">
-            <value>Tsoenene (MK-002)</value>
-          </text>
-          <text id="static_instance-site-226">
-            <value>T'sila-nt'so (MK-233)</value>
-          </text>
-          <text id="static_instance-site-225">
-            <value>Moteetee (MK-037)</value>
-          </text>
-          <text id="static_instance-site-224">
-            <value>Lithoteng (MK-131)</value>
-          </text>
-          <text id="static_instance-site-182">
-            <value>Kopanong (BB-250)</value>
-          </text>
-          <text id="static_instance-site-183">
-            <value>Mantlakala (BB-221)</value>
-          </text>
-          <text id="static_instance-site-180">
-            <value>Community (BB-136)</value>
-          </text>
-          <text id="static_instance-site-181">
-            <value>Ha 'Masekh'ou (BB-130)</value>
-          </text>
-          <text id="static_instance-site-186">
-            <value>Mphale (BB-156)</value>
-          </text>
-          <text id="static_instance-site-187">
-            <value>Thoteng (BB-251)</value>
-          </text>
-          <text id="static_instance-site-184">
-            <value>Masianokeng (BB-259)</value>
-          </text>
-          <text id="static_instance-site-185">
-            <value>Motabola (BB-214)</value>
-          </text>
-          <text id="static_instance-site-102">
-            <value>Ha Matala (LR-124)</value>
-          </text>
-          <text id="static_instance-site-103">
-            <value>Ha Mukemane (LR-507)</value>
-          </text>
-          <text id="static_instance-site-100">
-            <value>Ha Makhaketsa (LR-045)</value>
-          </text>
-          <text id="static_instance-site-101">
-            <value>Ha Manamolela (LR-429)</value>
-          </text>
-          <text id="static_instance-site-106">
-            <value>Rankhelepe (LR-210)</value>
-          </text>
-          <text id="static_instance-site-107">
-            <value>Thaba-Phatsoa (LR-049)</value>
-          </text>
-          <text id="static_instance-site-104">
-            <value>Ha Ramapepe (LR-183)</value>
-          </text>
-          <text id="static_instance-site-105">
-            <value>Ha Tsepe (LR-269)</value>
-          </text>
-          <text id="static_instance-site-241">
-            <value>Sekakeng (QT-335)</value>
-          </text>
-          <text id="static_instance-site-108">
-            <value>Tiping (LR-428)</value>
-          </text>
-          <text id="static_instance-site-109">
-            <value>Ha Joele (MF-419)</value>
-          </text>
-          <text id="static_instance-site-87">
-            <value>Mokomahatsi (BR-210)</value>
-          </text>
-          <text id="static_instance-site-240">
-            <value>Rat'sit'so (QT-074)</value>
-          </text>
-          <text id="static_instance-site-39">
-            <value>Setibing (MS-581)</value>
-          </text>
-          <text id="static_instance-site-38">
-            <value>Polateng (MS-489)</value>
-          </text>
-          <text id="static_instance-site-37">
-            <value>Nazareth (MS-077)</value>
-          </text>
-          <text id="static_instance-site-36">
-            <value>Mahlabatheng (MS-258)</value>
-          </text>
-          <text id="static_instance-site-35">
-            <value>Joala Boholo (MS-155)</value>
-          </text>
-          <text id="static_instance-site-34">
-            <value>Ha Phallang (MS-488)</value>
-          </text>
-          <text id="static_instance-site-33">
-            <value>Ha Moruthoane (MS-191)</value>
-          </text>
-          <text id="static_instance-site-32">
-            <value>Ha Leutsoa (MS-133)</value>
-          </text>
-          <text id="static_instance-site-31">
-            <value>Salae (MF-529)</value>
-          </text>
-          <text id="static_instance-site-30">
-            <value>Mathebe (MF-083)</value>
-          </text>
-          <text id="static_instance-site-124">
-            <value>Tlokotsane (MS-490)</value>
-          </text>
-          <text id="static_instance-phase-2">
-            <value>B</value>
-          </text>
-          <text id="static_instance-site-212">
-            <value>Ha Bereng Matsoho (MH-115)</value>
-          </text>
-          <text id="static_instance-site-213">
-            <value>Ha Mohohlo (MH-404)</value>
-          </text>
-          <text id="static_instance-site-216">
-            <value>Ha Senekane (MH-321)</value>
-          </text>
-          <text id="static_instance-site-217">
-            <value>Malahleha (MH-036)</value>
-          </text>
-          <text id="static_instance-site-214">
-            <value>Ha Nkau (MH-293)</value>
-          </text>
-          <text id="static_instance-site-215">
-            <value>Ha Raboroko (MH-156)</value>
-          </text>
-          <text id="static_instance-site-199">
-            <value>Ha Tebelo (MF- 679)</value>
-          </text>
-          <text id="static_instance-site-198">
-            <value>Ha Sebeli-Lehananeng (MF-054)</value>
-          </text>
-          <text id="static_instance-site-210">
-            <value>Kubake Moreneng (MS-422)</value>
-          </text>
-          <text id="static_instance-site-211">
-            <value>Machekoaneng (MS-104)</value>
-          </text>
-          <text id="static_instance-site-195">
-            <value>Tale (LR-223)</value>
-          </text>
-          <text id="static_instance-site-194">
-            <value>Nkoeng (LR-361)</value>
-          </text>
-          <text id="static_instance-site-197">
-            <value>Ha Manehella (MF-669)</value>
-          </text>
-          <text id="static_instance-site-196">
-            <value>Ha Likupa (MF-008)</value>
-          </text>
-          <text id="static_instance-site-191">
-            <value>Ha Tobolela (LR-257)</value>
-          </text>
-          <text id="static_instance-site-190">
-            <value>Ha Tente (LR-258)</value>
-          </text>
-          <text id="static_instance-site-193">
-            <value>Metolong (LR-227)</value>
-          </text>
-          <text id="static_instance-site-192">
-            <value>Maqasane (LR-128)</value>
-          </text>
-          <text id="static_instance-site-115">
-            <value>Khalimane/Lijoetsa (MF-415)</value>
-          </text>
-          <text id="static_instance-site-114">
-            <value>Ha-Hlehlisi (MF-319)</value>
-          </text>
-          <text id="static_instance-site-117">
-            <value>Molleloa/Ha Patsa (MF-393)</value>
-          </text>
-          <text id="static_instance-site-116">
-            <value>Lithipeng/Mosuoane (MF-651)</value>
-          </text>
-          <text id="static_instance-site-111">
-            <value>Ha- Ralintoane (MF-698)</value>
-          </text>
-          <text id="static_instance-site-110">
-            <value>Ha Mashapha (MF-676)</value>
-          </text>
-          <text id="static_instance-site-113">
-            <value>Ha Seoli (MF-816)</value>
-          </text>
-          <text id="static_instance-site-112">
-            <value>Ha Ramatima (MF-107)</value>
-          </text>
-          <text id="static_instance-site-119">
-            <value>Ha Sechache (MS-497)</value>
-          </text>
-          <text id="static_instance-site-118">
-            <value>Ha Mashenephe (MS-414)</value>
-          </text>
-          <text id="static_instance-site-28">
-            <value>Maieaneng (MF-009)</value>
-          </text>
-          <text id="static_instance-site-29">
-            <value>Makokotoaneng (MF-564)</value>
-          </text>
-          <text id="static_instance-site-24">
-            <value>Ha Lepolesa (MF-098)</value>
-          </text>
-          <text id="static_instance-site-25">
-            <value>Ha Mathabang(Lifajaneng) (MF-472)</value>
-          </text>
-          <text id="static_instance-site-26">
-            <value>Ha Ranteme (MF-039)</value>
-          </text>
-          <text id="static_instance-site-27">
-            <value>Ha Tjale (MF-583)</value>
-          </text>
-          <text id="static_instance-site-20">
-            <value>Ha Tsae (LR-256)</value>
-          </text>
-          <text id="static_instance-site-21">
-            <value>Mapheaneng (LR-334)</value>
-          </text>
-          <text id="static_instance-site-22">
-            <value>Phahameng (LR-061)</value>
-          </text>
-          <text id="static_instance-site-23">
-            <value>Phelandaba (LR-164)</value>
-          </text>
-          <text id="static_instance-site-221">
-            <value>Ha Masasane (MK-381)</value>
-          </text>
-          <text id="static_instance-site-218">
-            <value>Maluke (MH-473)</value>
-          </text>
-          <text id="static_instance-site-82">
-            <value>Boranta (BR-327)</value>
-          </text>
-          <text id="static_instance-yes_no_list-1">
-            <value>No</value>
-          </text>
-          <text id="static_instance-site-219">
-            <value>Setotoma (MH-110)</value>
-          </text>
-          <text id="static_instance-yes_no_list-0">
-            <value>Yes</value>
-          </text>
-          <text id="static_instance-site-160">
-            <value>Photha-Photha (QT-401)</value>
-          </text>
-          <text id="static_instance-site-161">
-            <value>Raseeng (QT-076)</value>
-          </text>
-          <text id="static_instance-site-162">
-            <value>Thaba-Chitja (QT-292)</value>
-          </text>
-          <text id="static_instance-site-163">
-            <value>Ha Long (TT-298)</value>
-          </text>
-          <text id="static_instance-site-164">
-            <value>Ha Moriana (TT-297)</value>
-          </text>
-          <text id="static_instance-site-165">
-            <value>Ha Motake (TT-303)</value>
-          </text>
-          <text id="static_instance-site-166">
-            <value>Ha Nkune (TT-212)</value>
-          </text>
-          <text id="static_instance-site-167">
-            <value>Ha Poko (TT-225)</value>
-          </text>
-          <text id="static_instance-site-168">
-            <value>Ha Ratau (TT-165)</value>
-          </text>
-          <text id="static_instance-site-169">
-            <value>Ha Sekhaupane (TT-344)</value>
-          </text>
-          <text id="static_instance-site-209">
-            <value>Khubetsoana &amp; Sekoting (MS-508)</value>
-          </text>
-          <text id="static_instance-site-208">
-            <value>Ha Sofonia (MS-021)</value>
-          </text>
-          <text id="static_instance-site-83">
-            <value>Letsoela (BR-008)</value>
-          </text>
-          <text id="static_instance-site-201">
-            <value>Lihlookong (MF-221)</value>
-          </text>
-          <text id="static_instance-site-200">
-            <value>Khasapane (MF-219)</value>
-          </text>
-          <text id="static_instance-site-203">
-            <value>T'soeute (MF-750)</value>
-          </text>
-          <text id="static_instance-site-202">
-            <value>Sekiring (MF-292)</value>
-          </text>
-          <text id="static_instance-site-205">
-            <value>Ha Nkoankoa (MS-447)</value>
-          </text>
-          <text id="static_instance-site-204">
-            <value>Ha Lekhafola (MS-215/426)</value>
-          </text>
-          <text id="static_instance-site-207">
-            <value>Ha Salemone Morainyane (MS-475)</value>
-          </text>
-          <text id="static_instance-site-206">
-            <value>Ha Pita (MS-025)</value>
-          </text>
-          <text id="static_instance-site-19">
-            <value>Ha Senyenyane (LR-423)</value>
-          </text>
-          <text id="static_instance-site-18">
-            <value>Ha Rantuba (LR-044)</value>
-          </text>
-          <text id="static_instance-site-11">
-            <value>Luma (BB-235)</value>
-          </text>
-          <text id="static_instance-site-10">
-            <value>Liteleng (Ha moluoane) (BB-248)</value>
-          </text>
-          <text id="static_instance-site-13">
-            <value>Patuoe/Moepanyane (BB-201)</value>
-          </text>
-          <text id="static_instance-site-12">
-            <value>Motete (BB-146)</value>
-          </text>
-          <text id="static_instance-site-15">
-            <value>Solane (BB-094)</value>
-          </text>
-          <text id="static_instance-site-14">
-            <value>Pokojoe-Khoaba (BB-095)</value>
-          </text>
-          <text id="static_instance-site-17">
-            <value>Ha Matoli (LR-152)</value>
-          </text>
-          <text id="static_instance-site-16">
-            <value>Ha Mahlomola (LR-337)</value>
-          </text>
-          <text id="static_instance-site-220">
-            <value>Bloodberg (MK-048)</value>
-          </text>
-          <text id="static_instance-site-173">
-            <value>Ha Mokhati  (BR-025)</value>
-          </text>
-          <text id="static_instance-site-172">
-            <value>Ha Matjotjo  (BR-175)</value>
-          </text>
-          <text id="static_instance-site-171">
-            <value>Tholanyane (TT-299)</value>
-          </text>
-          <text id="static_instance-site-152">
-            <value>Sekiring (QN-094)</value>
-          </text>
-          <text id="static_instance-site-177">
-            <value>Ha Tumo  (BR-043)</value>
-          </text>
-          <text id="static_instance-site-176">
-            <value>Ha Telukhunoana (BR-166)</value>
-          </text>
-          <text id="static_instance-site-175">
-            <value>Ha Phoofolo  (BR-090)</value>
-          </text>
-          <text id="static_instance-site-174">
-            <value>Ha Phalatsane (BR-075)</value>
-          </text>
-          <text id="static_instance-site-179">
-            <value>Mokhethoaneng  (BR-16)</value>
-          </text>
-          <text id="static_instance-site-178">
-            <value>Kolojane  (BR-036)</value>
-          </text>
-          <text id="static_instance-site-91">
-            <value>Ha Lesia (BB-258)</value>
-          </text>
-          <text id="static_instance-site-90">
-            <value>Tsenoli (BR-001)</value>
-          </text>
-          <text id="static_instance-site-93">
-            <value>Ha Rampai (BB-045)</value>
-          </text>
-          <text id="static_instance-site-92">
-            <value>Ha Lishobana (BB-217)</value>
-          </text>
-          <text id="static_instance-site-95">
-            <value>Hlakacha (BB-029)</value>
-          </text>
-          <text id="static_instance-site-94">
-            <value>Ha-Rakotoane (BB-185)</value>
-          </text>
-          <text id="static_instance-site-97">
-            <value>Lekanyane (BB-212)</value>
-          </text>
-          <text id="static_instance-site-96">
-            <value>Khutlo-sea-ja (BB-188)</value>
-          </text>
-          <text id="static_instance-site-99">
-            <value>Setenong (BB-246)</value>
-          </text>
-          <text id="static_instance-site-98">
-            <value>Maphepheng (BB-147)</value>
-          </text>
-          <text id="static_instance-site-229">
-            <value>Ha Sephelane (QN-154)</value>
-          </text>
-          <text id="static_instance-site-228">
-            <value>Ha Nkofo (QN-120)</value>
-          </text>
-          <text id="static_instance-site-170">
-            <value>Masakoane (TT-304)</value>
-          </text>
-          <text id="static_instance-site-249">
-            <value>Matsaile Manganeng (TT-411)</value>
-          </text>
-          <text id="static_instance-site-146">
-            <value>Ha Molomo (QN-206)</value>
-          </text>
-          <text id="static_instance-site-147">
-            <value>Ha Ranqhongoana (QN-007)</value>
-          </text>
-          <text id="static_instance-site-144">
-            <value>Mosenekeng (MK-341)</value>
-          </text>
-          <text id="static_instance-site-145">
-            <value>Ha Lehata (QN-088)</value>
-          </text>
-          <text id="static_instance-site-142">
-            <value>Matebeleng (MK-334)</value>
-          </text>
-          <text id="static_instance-site-143">
-            <value>Matlong (MK-387)</value>
-          </text>
-          <text id="static_instance-site-140">
-            <value>Mabuleng (MK-269)</value>
-          </text>
-          <text id="static_instance-site-141">
-            <value>Maheneng (MK-342)</value>
-          </text>
-          <text id="static_instance-site-148">
-            <value>Ha Seholoholo (QN-055)</value>
-          </text>
-          <text id="static_instance-site-149">
-            <value>Liboteng (QN-096)</value>
-          </text>
-          <text id="static_instance-district-8">
-            <value>Thaba-Tseka_A</value>
-          </text>
-          <text id="static_instance-district-9">
-            <value>Mokhotlong_A1</value>
-          </text>
-          <text id="static_instance-site-88">
-            <value>Nokong (BR-060)</value>
-          </text>
-          <text id="static_instance-site-89">
-            <value>Qalaheng/Mafotholeng (BR-45/84)</value>
-          </text>
-          <text id="static_instance-district-2">
-            <value>Leribe_A</value>
-          </text>
-          <text id="static_instance-district-3">
-            <value>Mafeteng_A</value>
-          </text>
-          <text id="static_instance-district-0">
-            <value>Berea_A</value>
-          </text>
-          <text id="static_instance-district-1">
-            <value>Botha Bothe_A</value>
-          </text>
-          <text id="static_instance-district-6">
-            <value>Qacha's Nek_A</value>
-          </text>
-          <text id="static_instance-district-7">
-            <value>Quthing_A</value>
-          </text>
-          <text id="static_instance-district-4">
-            <value>Maseru_A</value>
-          </text>
-          <text id="static_instance-district-5">
-            <value>Mohale's Hoek_A</value>
-          </text>
-          <text id="static_instance-site-73">
-            <value>Ha Isaac (QT-059)</value>
-          </text>
-          <text id="static_instance-site-72">
-            <value>Tseko (MK-154)</value>
-          </text>
-          <text id="static_instance-site-71">
-            <value>Sepatleng (MK-343)</value>
-          </text>
-          <text id="static_instance-site-70">
-            <value>Sekhutlong (MK-356)</value>
-          </text>
-          <text id="static_instance-site-77">
-            <value>Ha Laka (TT-009)</value>
-          </text>
-          <text id="static_instance-site-76">
-            <value>Maphotong (QN-216)</value>
-          </text>
-          <text id="static_instance-site-75">
-            <value>Ha-Makhoa (QN-073)</value>
-          </text>
-          <text id="static_instance-site-74">
-            <value>Ha Katela (QN-219)</value>
-          </text>
-          <text id="static_instance-site-79">
-            <value>Mantsonyane (TT-051)</value>
-          </text>
-          <text id="static_instance-site-78">
-            <value>Ha Sekhohola (TT-138)</value>
-          </text>
-          <text id="static_instance-site-84">
-            <value>Maholong (BR-328)</value>
-          </text>
-          <text id="static_instance-site-85">
-            <value>Masaleng Ha Janki (BR-238)</value>
-          </text>
-          <text id="static_instance-site-9">
-            <value>Kepile (BB-209)</value>
-          </text>
-          <text id="static_instance-site-8">
-            <value>Ha Lemphane (BB-195)</value>
-          </text>
-          <text id="static_instance-site-5">
-            <value>Ha Polaki/Matheneng (BR-141/2)</value>
-          </text>
-          <text id="static_instance-site-4">
-            <value>Ha Ntlama (BR-048)</value>
-          </text>
-          <text id="static_instance-site-7">
-            <value>Lifotholeng (BR-070)</value>
-          </text>
-          <text id="static_instance-site-6">
-            <value>Lekhalong (BR-400)</value>
-          </text>
-          <text id="static_instance-site-1">
-            <value>Ha Makebe (BR-011)</value>
-          </text>
-          <text id="static_instance-site-0">
-            <value>Ha Koone (BR-329)</value>
-          </text>
-          <text id="static_instance-site-3">
-            <value>Ha Motloang (BR-103)</value>
-          </text>
-          <text id="static_instance-site-2">
-            <value>Ha Mohatlane (BR-113)</value>
-          </text>
-          <text id="static_instance-site-159">
-            <value>Nkoto-Silase (QT-334)</value>
-          </text>
-          <text id="static_instance-site-158">
-            <value>Ngoae &amp; Sekokoaneng (QT-067)</value>
-          </text>
-          <text id="static_instance-site-250">
-            <value>Matsaile Moreneng (TT-038)</value>
-          </text>
-          <text id="static_instance-site-251">
-            <value>Moeling  (TT-268)</value>
-          </text>
-          <text id="static_instance-site-245">
-            <value>Ha Ntsokoane (TT-301)</value>
-          </text>
-          <text id="static_instance-site-80">
-            <value>Ha Labane (TT-363)</value>
-          </text>
-          <text id="static_instance-site-151">
-            <value>Qenehellong (QN-070)</value>
-          </text>
-          <text id="static_instance-site-150">
-            <value>Mankoe (QN-091)</value>
-          </text>
-          <text id="static_instance-site-153">
-            <value>Tsolo (QN-104)</value>
-          </text>
-          <text id="static_instance-site-81">
-            <value>Maholi-a Llang (TT-210)</value>
-          </text>
-          <text id="static_instance-site-155">
-            <value>Marakabei (QT-398)</value>
-          </text>
-          <text id="static_instance-site-154">
-            <value>Mamokeli (QT-337)</value>
-          </text>
-          <text id="static_instance-site-157">
-            <value>Mats'ela-Habeli (QT-246)</value>
-          </text>
-          <text id="static_instance-site-156">
-            <value>Masuoaneng (QT-392)</value>
-          </text>
-          <text id="static_instance-district-18">
-            <value>Mokhotlong_B</value>
-          </text>
-          <text id="static_instance-district-19">
-            <value>Qacha's Nek_B</value>
-          </text>
-          <text id="static_instance-site-248">
-            <value>Makunyapane  (TT-083)</value>
-          </text>
-          <text id="static_instance-district-10">
-            <value>Qacha's Nek_A1</value>
-          </text>
-          <text id="static_instance-district-11">
-            <value>Thaba-Tseka_A1</value>
-          </text>
-          <text id="static_instance-district-12">
-            <value>Berea_B</value>
-          </text>
-          <text id="static_instance-district-13">
-            <value>Botha Bothe_B</value>
-          </text>
-          <text id="static_instance-district-14">
-            <value>Leribe_B</value>
-          </text>
-          <text id="static_instance-district-15">
-            <value>Mafeteng_B</value>
-          </text>
-          <text id="static_instance-district-16">
-            <value>Maseru_B</value>
-          </text>
-          <text id="static_instance-district-17">
-            <value>Mohale's Hoek_B</value>
-          </text>
-          <text id="static_instance-site-60">
-            <value>Seputeng (QT-354)</value>
-          </text>
-          <text id="static_instance-site-61">
-            <value>Swatsi (QT-238)</value>
-          </text>
-          <text id="static_instance-site-62">
-            <value>Lihlabaneng Ha Morapeli (TT-170)</value>
-          </text>
-          <text id="static_instance-site-63">
-            <value>Mohlakeng (TT-011)</value>
-          </text>
-          <text id="static_instance-site-64">
-            <value>Motsitseng (TT-160)</value>
-          </text>
-          <text id="static_instance-site-65">
-            <value>Bokhina Pere (MK-304)</value>
-          </text>
-          <text id="static_instance-site-66">
-            <value>Ha Ralit'sepe (MK-393)</value>
-          </text>
-          <text id="static_instance-site-67">
-            <value>Ha Senepi (MK-404)</value>
-          </text>
-          <text id="static_instance-site-68">
-            <value>Makorong (MK-232)</value>
-          </text>
-          <text id="static_instance-site-69">
-            <value>Mpakatheng (MK-265)</value>
-          </text>
-          <text id="static_instance-gender_list-1">
-            <value>Female</value>
-          </text>
-          <text id="static_instance-gender_list-0">
-            <value>Male</value>
-          </text>
-          <text id="static_instance-phase-3">
-            <value>C</value>
-          </text>
-          <text id="static_instance-name_list-3">
-            <value>Other</value>
-          </text>
-          <text id="static_instance-name_list-2">
-            <value>Name 3</value>
-          </text>
-          <text id="static_instance-name_list-1">
-            <value>Name 2</value>
-          </text>
-          <text id="static_instance-name_list-0">
-            <value>Name 1</value>
-          </text>
-          <text id="static_instance-site-128">
-            <value>Ha Hamo/Moko (MH-142)</value>
-          </text>
-          <text id="static_instance-site-129">
-            <value>Ha Mokhatla (MH-158)</value>
-          </text>
-          <text id="static_instance-site-243">
-            <value>Thoteng (QT-034)</value>
-          </text>
-          <text id="static_instance-site-242">
-            <value>Sello (QT-283)</value>
-          </text>
-          <text id="static_instance-site-86">
-            <value>Mokhachane (BR-330)</value>
-          </text>
-          <text id="static_instance-site-125">
-            <value>Tsutsulupa (MS-516)</value>
-          </text>
-          <text id="static_instance-site-126">
-            <value>Keleke/Moleko (MS-465)</value>
-          </text>
-          <text id="static_instance-site-127">
-            <value>Ha Boroko (MH-009)</value>
-          </text>
-          <text id="static_instance-site-120">
-            <value>Mokotleng (MS-462)</value>
-          </text>
-          <text id="static_instance-site-121">
-            <value>Mphephee/Moeaneng (MS-521)</value>
-          </text>
-          <text id="static_instance-site-122">
-            <value>Ramakhaleng (MS-474)</value>
-          </text>
-          <text id="static_instance-site-123">
-            <value>Rothe (MS-001)</value>
-          </text>
-          <text id="static_instance-district-29">
-            <value>Mokhotlong_C</value>
-          </text>
-          <text id="static_instance-district-28">
-            <value>Mohale's Hoek_C</value>
-          </text>
-          <text id="static_instance-district-25">
-            <value>Mafeteng_C</value>
-          </text>
-          <text id="static_instance-district-24">
-            <value>Leribe_C</value>
-          </text>
-          <text id="static_instance-district-27">
-            <value>Maseru _C</value>
-          </text>
-          <text id="static_instance-district-26">
-            <value>Maseru_C</value>
-          </text>
-          <text id="static_instance-district-21">
-            <value>Thaba-Tseka_B</value>
-          </text>
-          <text id="static_instance-district-20">
-            <value>Quthing_B</value>
-          </text>
-          <text id="static_instance-district-23">
-            <value>Botha Bothe_C</value>
-          </text>
-          <text id="static_instance-district-22">
-            <value>Berea_C</value>
-          </text>
-          <text id="static_instance-site-244">
-            <value>Ha Chooko (TT-312)</value>
-          </text>
-          <text id="static_instance-site-59">
-            <value>Nosi (QT-355)</value>
-          </text>
-          <text id="static_instance-site-58">
-            <value>Mots'oane (QT-075)</value>
-          </text>
-          <text id="static_instance-site-55">
-            <value>Kelebone (QT-034)</value>
-          </text>
-          <text id="static_instance-site-54">
-            <value>Filoane (QT-358)</value>
-          </text>
-          <text id="static_instance-site-57">
-            <value>Mofetoli (QT-366)</value>
-          </text>
-          <text id="static_instance-site-56">
-            <value>Matebeleng (QT-078)</value>
-          </text>
-          <text id="static_instance-site-51">
-            <value>Ha-Isaac (QN-059)</value>
-          </text>
-          <text id="static_instance-site-50">
-            <value>Ha Ramokakatela (QN-048)</value>
-          </text>
-          <text id="static_instance-site-53">
-            <value>Sekoti (QN-069)</value>
-          </text>
-          <text id="static_instance-site-52">
-            <value>Mosenekeng (QN-064)</value>
-          </text>
-          <text id="static_instance-site-230">
-            <value>Ha Tamose (QN-051)</value>
-          </text>
-          <text id="static_instance-site-231">
-            <value>Ha T'sita (QN-009)</value>
-          </text>
-          <text id="static_instance-site-232">
-            <value>Khubetsoana (QN-101)</value>
-          </text>
-          <text id="static_instance-site-233">
-            <value>Lepapaneng (QN-121)</value>
-          </text>
-          <text id="static_instance-site-234">
-            <value>Rasekoele (QN-100)</value>
-          </text>
-          <text id="static_instance-site-235">
-            <value>Sefaha (QN-003)</value>
-          </text>
-          <text id="static_instance-site-236">
-            <value>Mohale (QT-196)</value>
-          </text>
-          <text id="static_instance-site-237">
-            <value>Mokokoane (QT-273)</value>
-          </text>
-          <text id="static_instance-site-238">
-            <value>Mpharane (QT-287)</value>
-          </text>
-          <text id="static_instance-site-239">
-            <value>Paballong (QT-117)</value>
-          </text>
-          <text id="static_instance-phase-0">
-            <value>A</value>
-          </text>
-          <text id="static_instance-site-247">
-            <value>Makhuleng  (TT-239)</value>
-          </text>
-          <text id="static_instance-phase-1">
-            <value>A1</value>
-          </text>
-          <text id="static_instance-site-139">
-            <value>Liotloaneng (MK-379)</value>
-          </text>
-          <text id="static_instance-site-138">
-            <value>Khohlong (MK-312)</value>
-          </text>
-          <text id="static_instance-site-137">
-            <value>Ha Tlenyane (MK-212)</value>
-          </text>
-          <text id="static_instance-site-136">
-            <value>Draaihoek (MK-384)</value>
-          </text>
-          <text id="static_instance-site-135">
-            <value>Pontseng (MH-027)</value>
-          </text>
-          <text id="static_instance-site-134">
-            <value>Moru Motso (MH-507)</value>
-          </text>
-          <text id="static_instance-site-133">
-            <value>Matsoareng (MH-073)</value>
-          </text>
-          <text id="static_instance-site-132">
-            <value>Lecheche (MH-557)</value>
-          </text>
-          <text id="static_instance-site-131">
-            <value>Ha Ranti (MH-538)</value>
-          </text>
-          <text id="static_instance-site-130">
-            <value>Ha Nthamaha (MH-478)</value>
-          </text>
-        </translation>
-      </itext>
->>>>>>> 077972c5
       <instance>
         <cascades_old id="cascades_old">
           <start/>
@@ -992,2984 +94,1752 @@
           </meta>
         </cascades_old>
       </instance>
-      <instance id="district">
+      <instance id="name_list">
         <root>
           <item>
-<<<<<<< HEAD
-            <phase>a</phase>
-            <name>berea_a</name>
-            <label>Berea_A</label>
-          </item>
-          <item>
-            <phase>a</phase>
-            <name>botha_bothe_a</name>
-            <label>Botha Bothe_A</label>
-          </item>
-          <item>
-            <phase>a</phase>
-            <name>leribe_a</name>
-            <label>Leribe_A</label>
-          </item>
-          <item>
-            <phase>a</phase>
-            <name>mafeteng_a</name>
-            <label>Mafeteng_A</label>
-          </item>
-          <item>
-            <phase>a</phase>
-            <name>maseru_a</name>
-            <label>Maseru_A</label>
-          </item>
-          <item>
-            <phase>a</phase>
-            <name>mohale_s_hoek_a</name>
-            <label>Mohale's Hoek_A</label>
-          </item>
-          <item>
-            <phase>a</phase>
-            <name>qacha_s_nek_a</name>
-            <label>Qacha's Nek_A</label>
-          </item>
-          <item>
-            <phase>a</phase>
-            <name>quthing_a</name>
-            <label>Quthing_A</label>
-          </item>
-          <item>
-            <phase>a</phase>
-            <name>thaba_tseka_a</name>
-            <label>Thaba-Tseka_A</label>
-          </item>
-          <item>
-            <phase>a1</phase>
-            <name>mokhotlong_a1</name>
-            <label>Mokhotlong_A1</label>
-          </item>
-          <item>
-            <phase>a1</phase>
-            <name>qacha_s_nek_a1</name>
-            <label>Qacha's Nek_A1</label>
-          </item>
-          <item>
-            <phase>a1</phase>
-            <name>thaba_tseka_a1</name>
-            <label>Thaba-Tseka_A1</label>
-          </item>
-          <item>
-            <phase>b</phase>
-            <name>berea_b</name>
-            <label>Berea_B</label>
-          </item>
-          <item>
-            <phase>b</phase>
-            <name>botha_bothe_b</name>
-            <label>Botha Bothe_B</label>
-          </item>
-          <item>
-            <phase>b</phase>
-            <name>leribe_b</name>
-            <label>Leribe_B</label>
-          </item>
-          <item>
-            <phase>b</phase>
-            <name>mafeteng_b</name>
-            <label>Mafeteng_B</label>
-          </item>
-          <item>
-            <phase>b</phase>
-            <name>maseru_b</name>
-            <label>Maseru_B</label>
-          </item>
-          <item>
-            <phase>b</phase>
-            <name>mohale_s_hoek_b</name>
-            <label>Mohale's Hoek_B</label>
-          </item>
-          <item>
-            <phase>b</phase>
-            <name>mokhotlong_b</name>
-            <label>Mokhotlong_B</label>
-          </item>
-          <item>
-            <phase>b</phase>
-            <name>qacha_s_nek_b</name>
-            <label>Qacha's Nek_B</label>
-          </item>
-          <item>
-            <phase>b</phase>
-            <name>quthing_b</name>
-            <label>Quthing_B</label>
-          </item>
-          <item>
-            <phase>b</phase>
-            <name>thaba_tseka_b</name>
-            <label>Thaba-Tseka_B</label>
-          </item>
-          <item>
-            <phase>c</phase>
-            <name>berea_c</name>
-            <label>Berea_C</label>
-          </item>
-          <item>
-            <phase>c</phase>
-            <name>botha_bothe_c</name>
-            <label>Botha Bothe_C</label>
-          </item>
-          <item>
-            <phase>c</phase>
-            <name>leribe_c</name>
-            <label>Leribe_C</label>
-          </item>
-          <item>
-            <phase>c</phase>
-            <name>mafeteng_c</name>
-            <label>Mafeteng_C</label>
-          </item>
-          <item>
-            <phase>c</phase>
-            <name>maseru_c</name>
-            <label>Maseru_C</label>
-          </item>
-          <item>
-            <phase>c</phase>
-            <name>maseru__c</name>
-            <label>Maseru _C</label>
-          </item>
-          <item>
-            <phase>c</phase>
-            <name>mohale_s_hoek_c</name>
-            <label>Mohale's Hoek_C</label>
-          </item>
-          <item>
-            <phase>c</phase>
-            <name>mokhotlong_c</name>
-            <label>Mokhotlong_C</label>
-          </item>
-          <item>
-            <phase>c</phase>
-            <name>qacha_s_nek_c</name>
-            <label>Qacha's Nek_C</label>
-          </item>
-          <item>
-            <phase>c</phase>
-            <name>quthing_c</name>
-            <label>Quthing_C</label>
-          </item>
-          <item>
-            <phase>c</phase>
-            <name>thaba_tseka_c</name>
-            <label>Thaba-Tseka_C</label>
-=======
-            <itextId>static_instance-district-0</itextId>
-            <phase>a</phase>
-            <name>berea_a</name>
-          </item>
-          <item>
-            <itextId>static_instance-district-1</itextId>
-            <phase>a</phase>
-            <name>botha_bothe_a</name>
-          </item>
-          <item>
-            <itextId>static_instance-district-2</itextId>
-            <phase>a</phase>
-            <name>leribe_a</name>
-          </item>
-          <item>
-            <itextId>static_instance-district-3</itextId>
-            <phase>a</phase>
-            <name>mafeteng_a</name>
-          </item>
-          <item>
-            <itextId>static_instance-district-4</itextId>
-            <phase>a</phase>
-            <name>maseru_a</name>
-          </item>
-          <item>
-            <itextId>static_instance-district-5</itextId>
-            <phase>a</phase>
-            <name>mohale_s_hoek_a</name>
-          </item>
-          <item>
-            <itextId>static_instance-district-6</itextId>
-            <phase>a</phase>
-            <name>qacha_s_nek_a</name>
-          </item>
-          <item>
-            <itextId>static_instance-district-7</itextId>
-            <phase>a</phase>
-            <name>quthing_a</name>
-          </item>
-          <item>
-            <itextId>static_instance-district-8</itextId>
-            <phase>a</phase>
-            <name>thaba_tseka_a</name>
-          </item>
-          <item>
-            <itextId>static_instance-district-9</itextId>
-            <phase>a1</phase>
-            <name>mokhotlong_a1</name>
-          </item>
-          <item>
-            <itextId>static_instance-district-10</itextId>
-            <phase>a1</phase>
-            <name>qacha_s_nek_a1</name>
-          </item>
-          <item>
-            <itextId>static_instance-district-11</itextId>
-            <phase>a1</phase>
-            <name>thaba_tseka_a1</name>
-          </item>
-          <item>
-            <itextId>static_instance-district-12</itextId>
-            <phase>b</phase>
-            <name>berea_b</name>
-          </item>
-          <item>
-            <itextId>static_instance-district-13</itextId>
-            <phase>b</phase>
-            <name>botha_bothe_b</name>
-          </item>
-          <item>
-            <itextId>static_instance-district-14</itextId>
-            <phase>b</phase>
-            <name>leribe_b</name>
-          </item>
-          <item>
-            <itextId>static_instance-district-15</itextId>
-            <phase>b</phase>
-            <name>mafeteng_b</name>
-          </item>
-          <item>
-            <itextId>static_instance-district-16</itextId>
-            <phase>b</phase>
-            <name>maseru_b</name>
-          </item>
-          <item>
-            <itextId>static_instance-district-17</itextId>
-            <phase>b</phase>
-            <name>mohale_s_hoek_b</name>
-          </item>
-          <item>
-            <itextId>static_instance-district-18</itextId>
-            <phase>b</phase>
-            <name>mokhotlong_b</name>
-          </item>
-          <item>
-            <itextId>static_instance-district-19</itextId>
-            <phase>b</phase>
-            <name>qacha_s_nek_b</name>
-          </item>
-          <item>
-            <itextId>static_instance-district-20</itextId>
-            <phase>b</phase>
-            <name>quthing_b</name>
-          </item>
-          <item>
-            <itextId>static_instance-district-21</itextId>
-            <phase>b</phase>
-            <name>thaba_tseka_b</name>
-          </item>
-          <item>
-            <itextId>static_instance-district-22</itextId>
-            <phase>c</phase>
-            <name>berea_c</name>
-          </item>
-          <item>
-            <itextId>static_instance-district-23</itextId>
-            <phase>c</phase>
-            <name>botha_bothe_c</name>
-          </item>
-          <item>
-            <itextId>static_instance-district-24</itextId>
-            <phase>c</phase>
-            <name>leribe_c</name>
-          </item>
-          <item>
-            <itextId>static_instance-district-25</itextId>
-            <phase>c</phase>
-            <name>mafeteng_c</name>
-          </item>
-          <item>
-            <itextId>static_instance-district-26</itextId>
-            <phase>c</phase>
-            <name>maseru_c</name>
-          </item>
-          <item>
-            <itextId>static_instance-district-27</itextId>
-            <phase>c</phase>
-            <name>maseru__c</name>
-          </item>
-          <item>
-            <itextId>static_instance-district-28</itextId>
-            <phase>c</phase>
-            <name>mohale_s_hoek_c</name>
-          </item>
-          <item>
-            <itextId>static_instance-district-29</itextId>
-            <phase>c</phase>
-            <name>mokhotlong_c</name>
-          </item>
-          <item>
-            <itextId>static_instance-district-30</itextId>
-            <phase>c</phase>
-            <name>qacha_s_nek_c</name>
-          </item>
-          <item>
-            <itextId>static_instance-district-31</itextId>
-            <phase>c</phase>
-            <name>quthing_c</name>
-          </item>
-          <item>
-            <itextId>static_instance-district-32</itextId>
-            <phase>c</phase>
-            <name>thaba_tseka_c</name>
->>>>>>> 077972c5
+            <label>Name 1</label>
+            <name>name1</name>
+          </item>
+          <item>
+            <label>Name 2</label>
+            <name>name2</name>
+          </item>
+          <item>
+            <label>Name 3</label>
+            <name>name3</name>
+          </item>
+          <item>
+            <label>Other</label>
+            <name>othername</name>
           </item>
         </root>
       </instance>
-      <instance id="name_list">
+      <instance id="yes_no_list">
         <root>
           <item>
-<<<<<<< HEAD
-            <name>name1</name>
-            <label>Name 1</label>
-          </item>
-          <item>
-            <name>name2</name>
-            <label>Name 2</label>
-          </item>
-          <item>
-            <name>name3</name>
-            <label>Name 3</label>
-          </item>
-          <item>
-            <name>othername</name>
-            <label>Other</label>
-=======
-            <itextId>static_instance-name_list-0</itextId>
-            <name>name1</name>
-          </item>
-          <item>
-            <itextId>static_instance-name_list-1</itextId>
-            <name>name2</name>
-          </item>
-          <item>
-            <itextId>static_instance-name_list-2</itextId>
-            <name>name3</name>
-          </item>
-          <item>
-            <itextId>static_instance-name_list-3</itextId>
-            <name>othername</name>
->>>>>>> 077972c5
+            <label>Yes</label>
+            <name>yes</name>
+          </item>
+          <item>
+            <label>No</label>
+            <name>no</name>
           </item>
         </root>
       </instance>
       <instance id="gender_list">
         <root>
           <item>
-<<<<<<< HEAD
+            <label>Male</label>
             <name>male</name>
-            <label>Male</label>
-          </item>
-          <item>
+          </item>
+          <item>
+            <label>Female</label>
             <name>female</name>
-            <label>Female</label>
-=======
-            <itextId>static_instance-gender_list-0</itextId>
-            <name>male</name>
-          </item>
-          <item>
-            <itextId>static_instance-gender_list-1</itextId>
-            <name>female</name>
->>>>>>> 077972c5
+          </item>
+        </root>
+      </instance>
+      <instance id="phase">
+        <root>
+          <item>
+            <label>A</label>
+            <name>a</name>
+          </item>
+          <item>
+            <label>A1</label>
+            <name>a1</name>
+          </item>
+          <item>
+            <label>B</label>
+            <name>b</name>
+          </item>
+          <item>
+            <label>C</label>
+            <name>c</name>
+          </item>
+        </root>
+      </instance>
+      <instance id="district">
+        <root>
+          <item>
+            <label>Berea_A</label>
+            <name>berea_a</name>
+            <phase>a</phase>
+          </item>
+          <item>
+            <label>Botha Bothe_A</label>
+            <name>botha_bothe_a</name>
+            <phase>a</phase>
+          </item>
+          <item>
+            <label>Leribe_A</label>
+            <name>leribe_a</name>
+            <phase>a</phase>
+          </item>
+          <item>
+            <label>Mafeteng_A</label>
+            <name>mafeteng_a</name>
+            <phase>a</phase>
+          </item>
+          <item>
+            <label>Maseru_A</label>
+            <name>maseru_a</name>
+            <phase>a</phase>
+          </item>
+          <item>
+            <label>Mohale's Hoek_A</label>
+            <name>mohale_s_hoek_a</name>
+            <phase>a</phase>
+          </item>
+          <item>
+            <label>Qacha's Nek_A</label>
+            <name>qacha_s_nek_a</name>
+            <phase>a</phase>
+          </item>
+          <item>
+            <label>Quthing_A</label>
+            <name>quthing_a</name>
+            <phase>a</phase>
+          </item>
+          <item>
+            <label>Thaba-Tseka_A</label>
+            <name>thaba_tseka_a</name>
+            <phase>a</phase>
+          </item>
+          <item>
+            <label>Mokhotlong_A1</label>
+            <name>mokhotlong_a1</name>
+            <phase>a1</phase>
+          </item>
+          <item>
+            <label>Qacha's Nek_A1</label>
+            <name>qacha_s_nek_a1</name>
+            <phase>a1</phase>
+          </item>
+          <item>
+            <label>Thaba-Tseka_A1</label>
+            <name>thaba_tseka_a1</name>
+            <phase>a1</phase>
+          </item>
+          <item>
+            <label>Berea_B</label>
+            <name>berea_b</name>
+            <phase>b</phase>
+          </item>
+          <item>
+            <label>Botha Bothe_B</label>
+            <name>botha_bothe_b</name>
+            <phase>b</phase>
+          </item>
+          <item>
+            <label>Leribe_B</label>
+            <name>leribe_b</name>
+            <phase>b</phase>
+          </item>
+          <item>
+            <label>Mafeteng_B</label>
+            <name>mafeteng_b</name>
+            <phase>b</phase>
+          </item>
+          <item>
+            <label>Maseru_B</label>
+            <name>maseru_b</name>
+            <phase>b</phase>
+          </item>
+          <item>
+            <label>Mohale's Hoek_B</label>
+            <name>mohale_s_hoek_b</name>
+            <phase>b</phase>
+          </item>
+          <item>
+            <label>Mokhotlong_B</label>
+            <name>mokhotlong_b</name>
+            <phase>b</phase>
+          </item>
+          <item>
+            <label>Qacha's Nek_B</label>
+            <name>qacha_s_nek_b</name>
+            <phase>b</phase>
+          </item>
+          <item>
+            <label>Quthing_B</label>
+            <name>quthing_b</name>
+            <phase>b</phase>
+          </item>
+          <item>
+            <label>Thaba-Tseka_B</label>
+            <name>thaba_tseka_b</name>
+            <phase>b</phase>
+          </item>
+          <item>
+            <label>Berea_C</label>
+            <name>berea_c</name>
+            <phase>c</phase>
+          </item>
+          <item>
+            <label>Botha Bothe_C</label>
+            <name>botha_bothe_c</name>
+            <phase>c</phase>
+          </item>
+          <item>
+            <label>Leribe_C</label>
+            <name>leribe_c</name>
+            <phase>c</phase>
+          </item>
+          <item>
+            <label>Mafeteng_C</label>
+            <name>mafeteng_c</name>
+            <phase>c</phase>
+          </item>
+          <item>
+            <label>Maseru_C</label>
+            <name>maseru_c</name>
+            <phase>c</phase>
+          </item>
+          <item>
+            <label>Maseru _C</label>
+            <name>maseru__c</name>
+            <phase>c</phase>
+          </item>
+          <item>
+            <label>Mohale's Hoek_C</label>
+            <name>mohale_s_hoek_c</name>
+            <phase>c</phase>
+          </item>
+          <item>
+            <label>Mokhotlong_C</label>
+            <name>mokhotlong_c</name>
+            <phase>c</phase>
+          </item>
+          <item>
+            <label>Qacha's Nek_C</label>
+            <name>qacha_s_nek_c</name>
+            <phase>c</phase>
+          </item>
+          <item>
+            <label>Quthing_C</label>
+            <name>quthing_c</name>
+            <phase>c</phase>
+          </item>
+          <item>
+            <label>Thaba-Tseka_C</label>
+            <name>thaba_tseka_c</name>
+            <phase>c</phase>
           </item>
         </root>
       </instance>
       <instance id="site">
         <root>
           <item>
-<<<<<<< HEAD
-=======
-            <itextId>static_instance-site-0</itextId>
->>>>>>> 077972c5
-            <phase>a</phase>
-            <name>ha_koone_br_329_</name>
             <district>berea_a</district>
             <label>Ha Koone (BR-329)</label>
-          </item>
-          <item>
-<<<<<<< HEAD
-=======
-            <itextId>static_instance-site-1</itextId>
->>>>>>> 077972c5
-            <phase>a</phase>
-            <name>ha_makebe_br_011_</name>
+            <name>ha_koone_br_329_</name>
+            <phase>a</phase>
+          </item>
+          <item>
             <district>berea_a</district>
             <label>Ha Makebe (BR-011)</label>
-          </item>
-          <item>
-<<<<<<< HEAD
-=======
-            <itextId>static_instance-site-2</itextId>
->>>>>>> 077972c5
-            <phase>a</phase>
-            <name>ha_mohatlane_br_113_</name>
+            <name>ha_makebe_br_011_</name>
+            <phase>a</phase>
+          </item>
+          <item>
             <district>berea_a</district>
             <label>Ha Mohatlane (BR-113)</label>
-          </item>
-          <item>
-<<<<<<< HEAD
-=======
-            <itextId>static_instance-site-3</itextId>
->>>>>>> 077972c5
-            <phase>a</phase>
-            <name>ha_motloang_br_103_</name>
+            <name>ha_mohatlane_br_113_</name>
+            <phase>a</phase>
+          </item>
+          <item>
             <district>berea_a</district>
             <label>Ha Motloang (BR-103)</label>
-          </item>
-          <item>
-<<<<<<< HEAD
-=======
-            <itextId>static_instance-site-4</itextId>
->>>>>>> 077972c5
-            <phase>a</phase>
-            <name>ha_ntlama_br_048_</name>
+            <name>ha_motloang_br_103_</name>
+            <phase>a</phase>
+          </item>
+          <item>
             <district>berea_a</district>
             <label>Ha Ntlama (BR-048)</label>
-          </item>
-          <item>
-<<<<<<< HEAD
-=======
-            <itextId>static_instance-site-5</itextId>
->>>>>>> 077972c5
-            <phase>a</phase>
-            <name>ha_polaki_matheneng_br_141_2_</name>
+            <name>ha_ntlama_br_048_</name>
+            <phase>a</phase>
+          </item>
+          <item>
             <district>berea_a</district>
             <label>Ha Polaki/Matheneng (BR-141/2)</label>
-          </item>
-          <item>
-<<<<<<< HEAD
-=======
-            <itextId>static_instance-site-6</itextId>
->>>>>>> 077972c5
-            <phase>a</phase>
-            <name>lekhalong_br_400_</name>
+            <name>ha_polaki_matheneng_br_141_2_</name>
+            <phase>a</phase>
+          </item>
+          <item>
             <district>berea_a</district>
             <label>Lekhalong (BR-400)</label>
-          </item>
-          <item>
-<<<<<<< HEAD
-=======
-            <itextId>static_instance-site-7</itextId>
->>>>>>> 077972c5
-            <phase>a</phase>
-            <name>lifotholeng_br_070_</name>
+            <name>lekhalong_br_400_</name>
+            <phase>a</phase>
+          </item>
+          <item>
             <district>berea_a</district>
             <label>Lifotholeng (BR-070)</label>
-          </item>
-          <item>
-<<<<<<< HEAD
-=======
-            <itextId>static_instance-site-8</itextId>
->>>>>>> 077972c5
-            <phase>a</phase>
-            <name>ha_lemphane_bb_195_</name>
+            <name>lifotholeng_br_070_</name>
+            <phase>a</phase>
+          </item>
+          <item>
             <district>botha_bothe_a</district>
             <label>Ha Lemphane (BB-195)</label>
-          </item>
-          <item>
-<<<<<<< HEAD
-=======
-            <itextId>static_instance-site-9</itextId>
->>>>>>> 077972c5
-            <phase>a</phase>
-            <name>kepile_bb_209_</name>
+            <name>ha_lemphane_bb_195_</name>
+            <phase>a</phase>
+          </item>
+          <item>
             <district>botha_bothe_a</district>
             <label>Kepile (BB-209)</label>
-          </item>
-          <item>
-<<<<<<< HEAD
-=======
-            <itextId>static_instance-site-10</itextId>
->>>>>>> 077972c5
-            <phase>a</phase>
-            <name>liteleng_ha_moluoane_bb_248_</name>
+            <name>kepile_bb_209_</name>
+            <phase>a</phase>
+          </item>
+          <item>
             <district>botha_bothe_a</district>
             <label>Liteleng (Ha moluoane) (BB-248)</label>
-          </item>
-          <item>
-<<<<<<< HEAD
-=======
-            <itextId>static_instance-site-11</itextId>
->>>>>>> 077972c5
-            <phase>a</phase>
-            <name>luma_bb_235_</name>
+            <name>liteleng_ha_moluoane_bb_248_</name>
+            <phase>a</phase>
+          </item>
+          <item>
             <district>botha_bothe_a</district>
             <label>Luma (BB-235)</label>
-          </item>
-          <item>
-<<<<<<< HEAD
-=======
-            <itextId>static_instance-site-12</itextId>
->>>>>>> 077972c5
-            <phase>a</phase>
-            <name>motete_bb_146_</name>
+            <name>luma_bb_235_</name>
+            <phase>a</phase>
+          </item>
+          <item>
             <district>botha_bothe_a</district>
             <label>Motete (BB-146)</label>
-          </item>
-          <item>
-<<<<<<< HEAD
-=======
-            <itextId>static_instance-site-13</itextId>
->>>>>>> 077972c5
-            <phase>a</phase>
-            <name>patuoe_moepanyane_bb_201_</name>
+            <name>motete_bb_146_</name>
+            <phase>a</phase>
+          </item>
+          <item>
             <district>botha_bothe_a</district>
             <label>Patuoe/Moepanyane (BB-201)</label>
-          </item>
-          <item>
-<<<<<<< HEAD
-=======
-            <itextId>static_instance-site-14</itextId>
->>>>>>> 077972c5
-            <phase>a</phase>
-            <name>pokojoe_khoaba_bb_095_</name>
+            <name>patuoe_moepanyane_bb_201_</name>
+            <phase>a</phase>
+          </item>
+          <item>
             <district>botha_bothe_a</district>
             <label>Pokojoe-Khoaba (BB-095)</label>
-          </item>
-          <item>
-<<<<<<< HEAD
-=======
-            <itextId>static_instance-site-15</itextId>
->>>>>>> 077972c5
-            <phase>a</phase>
-            <name>solane_bb_094_</name>
+            <name>pokojoe_khoaba_bb_095_</name>
+            <phase>a</phase>
+          </item>
+          <item>
             <district>botha_bothe_a</district>
             <label>Solane (BB-094)</label>
-          </item>
-          <item>
-<<<<<<< HEAD
-=======
-            <itextId>static_instance-site-16</itextId>
->>>>>>> 077972c5
-            <phase>a</phase>
-            <name>ha_mahlomola_lr_337_</name>
+            <name>solane_bb_094_</name>
+            <phase>a</phase>
+          </item>
+          <item>
             <district>leribe_a</district>
             <label>Ha Mahlomola (LR-337)</label>
-          </item>
-          <item>
-<<<<<<< HEAD
-=======
-            <itextId>static_instance-site-17</itextId>
->>>>>>> 077972c5
-            <phase>a</phase>
-            <name>ha_matoli_lr_152_</name>
+            <name>ha_mahlomola_lr_337_</name>
+            <phase>a</phase>
+          </item>
+          <item>
             <district>leribe_a</district>
             <label>Ha Matoli (LR-152)</label>
-          </item>
-          <item>
-<<<<<<< HEAD
-=======
-            <itextId>static_instance-site-18</itextId>
->>>>>>> 077972c5
-            <phase>a</phase>
-            <name>ha_rantuba_lr_044_</name>
+            <name>ha_matoli_lr_152_</name>
+            <phase>a</phase>
+          </item>
+          <item>
             <district>leribe_a</district>
             <label>Ha Rantuba (LR-044)</label>
-          </item>
-          <item>
-<<<<<<< HEAD
-=======
-            <itextId>static_instance-site-19</itextId>
->>>>>>> 077972c5
-            <phase>a</phase>
-            <name>ha_senyenyane_lr_423_</name>
+            <name>ha_rantuba_lr_044_</name>
+            <phase>a</phase>
+          </item>
+          <item>
             <district>leribe_a</district>
             <label>Ha Senyenyane (LR-423)</label>
-          </item>
-          <item>
-<<<<<<< HEAD
-=======
-            <itextId>static_instance-site-20</itextId>
->>>>>>> 077972c5
-            <phase>a</phase>
-            <name>ha_tsae_lr_256_</name>
+            <name>ha_senyenyane_lr_423_</name>
+            <phase>a</phase>
+          </item>
+          <item>
             <district>leribe_a</district>
             <label>Ha Tsae (LR-256)</label>
-          </item>
-          <item>
-<<<<<<< HEAD
-=======
-            <itextId>static_instance-site-21</itextId>
->>>>>>> 077972c5
-            <phase>a</phase>
-            <name>mapheaneng_lr_334_</name>
+            <name>ha_tsae_lr_256_</name>
+            <phase>a</phase>
+          </item>
+          <item>
             <district>leribe_a</district>
             <label>Mapheaneng (LR-334)</label>
-          </item>
-          <item>
-<<<<<<< HEAD
-=======
-            <itextId>static_instance-site-22</itextId>
->>>>>>> 077972c5
-            <phase>a</phase>
-            <name>phahameng_lr_061_</name>
+            <name>mapheaneng_lr_334_</name>
+            <phase>a</phase>
+          </item>
+          <item>
             <district>leribe_a</district>
             <label>Phahameng (LR-061)</label>
-          </item>
-          <item>
-<<<<<<< HEAD
-=======
-            <itextId>static_instance-site-23</itextId>
->>>>>>> 077972c5
-            <phase>a</phase>
-            <name>phelandaba_lr_164_</name>
+            <name>phahameng_lr_061_</name>
+            <phase>a</phase>
+          </item>
+          <item>
             <district>leribe_a</district>
             <label>Phelandaba (LR-164)</label>
-          </item>
-          <item>
-<<<<<<< HEAD
-=======
-            <itextId>static_instance-site-24</itextId>
->>>>>>> 077972c5
-            <phase>a</phase>
-            <name>ha_lepolesa_mf_098_</name>
+            <name>phelandaba_lr_164_</name>
+            <phase>a</phase>
+          </item>
+          <item>
             <district>mafeteng_a</district>
             <label>Ha Lepolesa (MF-098)</label>
-          </item>
-          <item>
-<<<<<<< HEAD
-=======
-            <itextId>static_instance-site-25</itextId>
->>>>>>> 077972c5
-            <phase>a</phase>
-            <name>ha_mathabang_lifajaneng_mf_472_</name>
+            <name>ha_lepolesa_mf_098_</name>
+            <phase>a</phase>
+          </item>
+          <item>
             <district>mafeteng_a</district>
             <label>Ha Mathabang(Lifajaneng) (MF-472)</label>
-          </item>
-          <item>
-<<<<<<< HEAD
-=======
-            <itextId>static_instance-site-26</itextId>
->>>>>>> 077972c5
-            <phase>a</phase>
-            <name>ha_ranteme_mf_039_</name>
+            <name>ha_mathabang_lifajaneng_mf_472_</name>
+            <phase>a</phase>
+          </item>
+          <item>
             <district>mafeteng_a</district>
             <label>Ha Ranteme (MF-039)</label>
-          </item>
-          <item>
-<<<<<<< HEAD
-=======
-            <itextId>static_instance-site-27</itextId>
->>>>>>> 077972c5
-            <phase>a</phase>
-            <name>ha_tjale_mf_583_</name>
+            <name>ha_ranteme_mf_039_</name>
+            <phase>a</phase>
+          </item>
+          <item>
             <district>mafeteng_a</district>
             <label>Ha Tjale (MF-583)</label>
-          </item>
-          <item>
-<<<<<<< HEAD
-=======
-            <itextId>static_instance-site-28</itextId>
->>>>>>> 077972c5
-            <phase>a</phase>
-            <name>maieaneng_mf_009_</name>
+            <name>ha_tjale_mf_583_</name>
+            <phase>a</phase>
+          </item>
+          <item>
             <district>mafeteng_a</district>
             <label>Maieaneng (MF-009)</label>
-          </item>
-          <item>
-<<<<<<< HEAD
-=======
-            <itextId>static_instance-site-29</itextId>
->>>>>>> 077972c5
-            <phase>a</phase>
-            <name>makokotoaneng_mf_564_</name>
+            <name>maieaneng_mf_009_</name>
+            <phase>a</phase>
+          </item>
+          <item>
             <district>mafeteng_a</district>
             <label>Makokotoaneng (MF-564)</label>
-          </item>
-          <item>
-<<<<<<< HEAD
-=======
-            <itextId>static_instance-site-30</itextId>
->>>>>>> 077972c5
-            <phase>a</phase>
-            <name>mathebe_mf_083_</name>
+            <name>makokotoaneng_mf_564_</name>
+            <phase>a</phase>
+          </item>
+          <item>
             <district>mafeteng_a</district>
             <label>Mathebe (MF-083)</label>
-          </item>
-          <item>
-<<<<<<< HEAD
-=======
-            <itextId>static_instance-site-31</itextId>
->>>>>>> 077972c5
-            <phase>a</phase>
-            <name>salae_mf_529_</name>
+            <name>mathebe_mf_083_</name>
+            <phase>a</phase>
+          </item>
+          <item>
             <district>mafeteng_a</district>
             <label>Salae (MF-529)</label>
-          </item>
-          <item>
-<<<<<<< HEAD
-=======
-            <itextId>static_instance-site-32</itextId>
->>>>>>> 077972c5
-            <phase>a</phase>
-            <name>ha_leutsoa_ms_133_</name>
+            <name>salae_mf_529_</name>
+            <phase>a</phase>
+          </item>
+          <item>
             <district>maseru_a</district>
             <label>Ha Leutsoa (MS-133)</label>
-          </item>
-          <item>
-<<<<<<< HEAD
-=======
-            <itextId>static_instance-site-33</itextId>
->>>>>>> 077972c5
-            <phase>a</phase>
-            <name>ha_moruthoane_ms_191_</name>
+            <name>ha_leutsoa_ms_133_</name>
+            <phase>a</phase>
+          </item>
+          <item>
             <district>maseru_a</district>
             <label>Ha Moruthoane (MS-191)</label>
-          </item>
-          <item>
-<<<<<<< HEAD
-=======
-            <itextId>static_instance-site-34</itextId>
->>>>>>> 077972c5
-            <phase>a</phase>
-            <name>ha_phallang_ms_488_</name>
+            <name>ha_moruthoane_ms_191_</name>
+            <phase>a</phase>
+          </item>
+          <item>
             <district>maseru_a</district>
             <label>Ha Phallang (MS-488)</label>
-          </item>
-          <item>
-<<<<<<< HEAD
-=======
-            <itextId>static_instance-site-35</itextId>
->>>>>>> 077972c5
-            <phase>a</phase>
-            <name>joala_boholo_ms_155_</name>
+            <name>ha_phallang_ms_488_</name>
+            <phase>a</phase>
+          </item>
+          <item>
             <district>maseru_a</district>
             <label>Joala Boholo (MS-155)</label>
-          </item>
-          <item>
-<<<<<<< HEAD
-=======
-            <itextId>static_instance-site-36</itextId>
->>>>>>> 077972c5
-            <phase>a</phase>
-            <name>mahlabatheng_ms_258_</name>
+            <name>joala_boholo_ms_155_</name>
+            <phase>a</phase>
+          </item>
+          <item>
             <district>maseru_a</district>
             <label>Mahlabatheng (MS-258)</label>
-          </item>
-          <item>
-<<<<<<< HEAD
-=======
-            <itextId>static_instance-site-37</itextId>
->>>>>>> 077972c5
-            <phase>a</phase>
-            <name>nazareth_ms_077_</name>
+            <name>mahlabatheng_ms_258_</name>
+            <phase>a</phase>
+          </item>
+          <item>
             <district>maseru_a</district>
             <label>Nazareth (MS-077)</label>
-          </item>
-          <item>
-<<<<<<< HEAD
-=======
-            <itextId>static_instance-site-38</itextId>
->>>>>>> 077972c5
-            <phase>a</phase>
-            <name>polateng_ms_489_</name>
+            <name>nazareth_ms_077_</name>
+            <phase>a</phase>
+          </item>
+          <item>
             <district>maseru_a</district>
             <label>Polateng (MS-489)</label>
-          </item>
-          <item>
-<<<<<<< HEAD
-=======
-            <itextId>static_instance-site-39</itextId>
->>>>>>> 077972c5
-            <phase>a</phase>
-            <name>setibing_ms_581_</name>
+            <name>polateng_ms_489_</name>
+            <phase>a</phase>
+          </item>
+          <item>
             <district>maseru_a</district>
             <label>Setibing (MS-581)</label>
-          </item>
-          <item>
-<<<<<<< HEAD
-=======
-            <itextId>static_instance-site-40</itextId>
->>>>>>> 077972c5
-            <phase>a</phase>
-            <name>ha_makhabane_mh_186_</name>
+            <name>setibing_ms_581_</name>
+            <phase>a</phase>
+          </item>
+          <item>
             <district>mohale_s_hoek_a</district>
             <label>Ha Makhabane (MH-186)</label>
-          </item>
-          <item>
-<<<<<<< HEAD
-=======
-            <itextId>static_instance-site-41</itextId>
->>>>>>> 077972c5
-            <phase>a</phase>
-            <name>ha_mokotane_mh_223_</name>
+            <name>ha_makhabane_mh_186_</name>
+            <phase>a</phase>
+          </item>
+          <item>
             <district>mohale_s_hoek_a</district>
             <label>Ha Mokotane (MH-223)</label>
-          </item>
-          <item>
-<<<<<<< HEAD
-=======
-            <itextId>static_instance-site-42</itextId>
->>>>>>> 077972c5
-            <phase>a</phase>
-            <name>ha_monyake_mh_089_</name>
+            <name>ha_mokotane_mh_223_</name>
+            <phase>a</phase>
+          </item>
+          <item>
             <district>mohale_s_hoek_a</district>
             <label>Ha Monyake (MH-089)</label>
-          </item>
-          <item>
-<<<<<<< HEAD
-=======
-            <itextId>static_instance-site-43</itextId>
->>>>>>> 077972c5
-            <phase>a</phase>
-            <name>ha_phatalla_mh_097_</name>
+            <name>ha_monyake_mh_089_</name>
+            <phase>a</phase>
+          </item>
+          <item>
             <district>mohale_s_hoek_a</district>
             <label>Ha Phatalla (MH-097)</label>
-          </item>
-          <item>
-<<<<<<< HEAD
-=======
-            <itextId>static_instance-site-44</itextId>
->>>>>>> 077972c5
-            <phase>a</phase>
-            <name>ha_tumo_mh_384_</name>
+            <name>ha_phatalla_mh_097_</name>
+            <phase>a</phase>
+          </item>
+          <item>
             <district>mohale_s_hoek_a</district>
             <label>Ha Tumo (MH-384)</label>
-          </item>
-          <item>
-<<<<<<< HEAD
-=======
-            <itextId>static_instance-site-45</itextId>
->>>>>>> 077972c5
-            <phase>a</phase>
-            <name>mataoeng_mh_219_</name>
+            <name>ha_tumo_mh_384_</name>
+            <phase>a</phase>
+          </item>
+          <item>
             <district>mohale_s_hoek_a</district>
             <label>Mataoeng (MH-219)</label>
-          </item>
-          <item>
-<<<<<<< HEAD
-=======
-            <itextId>static_instance-site-46</itextId>
->>>>>>> 077972c5
-            <phase>a</phase>
-            <name>phatlalla_mh_097_</name>
+            <name>mataoeng_mh_219_</name>
+            <phase>a</phase>
+          </item>
+          <item>
             <district>mohale_s_hoek_a</district>
             <label>Phatlalla (MH-097)</label>
-          </item>
-          <item>
-<<<<<<< HEAD
-=======
-            <itextId>static_instance-site-47</itextId>
->>>>>>> 077972c5
-            <phase>a</phase>
-            <name>rakoloi_mh_149_</name>
+            <name>phatlalla_mh_097_</name>
+            <phase>a</phase>
+          </item>
+          <item>
             <district>mohale_s_hoek_a</district>
             <label>Rakoloi (MH-149)</label>
-          </item>
-          <item>
-<<<<<<< HEAD
-=======
-            <itextId>static_instance-site-48</itextId>
->>>>>>> 077972c5
-            <phase>a</phase>
-            <name>raporong_mh_088_</name>
+            <name>rakoloi_mh_149_</name>
+            <phase>a</phase>
+          </item>
+          <item>
             <district>mohale_s_hoek_a</district>
             <label>Raporong (MH-088)</label>
-          </item>
-          <item>
-<<<<<<< HEAD
-=======
-            <itextId>static_instance-site-49</itextId>
->>>>>>> 077972c5
-            <phase>a</phase>
-            <name>ha_ralengoele_qn_068_</name>
+            <name>raporong_mh_088_</name>
+            <phase>a</phase>
+          </item>
+          <item>
             <district>qacha_s_nek_a</district>
             <label>Ha Ralengoele (QN-068)</label>
-          </item>
-          <item>
-<<<<<<< HEAD
-=======
-            <itextId>static_instance-site-50</itextId>
->>>>>>> 077972c5
-            <phase>a</phase>
-            <name>ha_ramokakatela_qn_048_</name>
+            <name>ha_ralengoele_qn_068_</name>
+            <phase>a</phase>
+          </item>
+          <item>
             <district>qacha_s_nek_a</district>
             <label>Ha Ramokakatela (QN-048)</label>
-          </item>
-          <item>
-<<<<<<< HEAD
-=======
-            <itextId>static_instance-site-51</itextId>
->>>>>>> 077972c5
-            <phase>a</phase>
-            <name>ha_isaac_qn_059_</name>
+            <name>ha_ramokakatela_qn_048_</name>
+            <phase>a</phase>
+          </item>
+          <item>
             <district>qacha_s_nek_a</district>
             <label>Ha-Isaac (QN-059)</label>
-          </item>
-          <item>
-<<<<<<< HEAD
-=======
-            <itextId>static_instance-site-52</itextId>
->>>>>>> 077972c5
-            <phase>a</phase>
-            <name>mosenekeng_qn_064_</name>
+            <name>ha_isaac_qn_059_</name>
+            <phase>a</phase>
+          </item>
+          <item>
             <district>qacha_s_nek_a</district>
             <label>Mosenekeng (QN-064)</label>
-          </item>
-          <item>
-<<<<<<< HEAD
-=======
-            <itextId>static_instance-site-53</itextId>
->>>>>>> 077972c5
-            <phase>a</phase>
-            <name>sekoti_qn_069_</name>
+            <name>mosenekeng_qn_064_</name>
+            <phase>a</phase>
+          </item>
+          <item>
             <district>qacha_s_nek_a</district>
             <label>Sekoti (QN-069)</label>
-          </item>
-          <item>
-<<<<<<< HEAD
-=======
-            <itextId>static_instance-site-54</itextId>
->>>>>>> 077972c5
-            <phase>a</phase>
-            <name>filoane_qt_358_</name>
+            <name>sekoti_qn_069_</name>
+            <phase>a</phase>
+          </item>
+          <item>
             <district>quthing_a</district>
             <label>Filoane (QT-358)</label>
-          </item>
-          <item>
-<<<<<<< HEAD
-=======
-            <itextId>static_instance-site-55</itextId>
->>>>>>> 077972c5
-            <phase>a</phase>
-            <name>kelebone_qt_034_</name>
+            <name>filoane_qt_358_</name>
+            <phase>a</phase>
+          </item>
+          <item>
             <district>quthing_a</district>
             <label>Kelebone (QT-034)</label>
-          </item>
-          <item>
-<<<<<<< HEAD
-=======
-            <itextId>static_instance-site-56</itextId>
->>>>>>> 077972c5
-            <phase>a</phase>
-            <name>matebeleng_qt_078_</name>
+            <name>kelebone_qt_034_</name>
+            <phase>a</phase>
+          </item>
+          <item>
             <district>quthing_a</district>
             <label>Matebeleng (QT-078)</label>
-          </item>
-          <item>
-<<<<<<< HEAD
-=======
-            <itextId>static_instance-site-57</itextId>
->>>>>>> 077972c5
-            <phase>a</phase>
-            <name>mofetoli_qt_366_</name>
+            <name>matebeleng_qt_078_</name>
+            <phase>a</phase>
+          </item>
+          <item>
             <district>quthing_a</district>
             <label>Mofetoli (QT-366)</label>
-          </item>
-          <item>
-<<<<<<< HEAD
-=======
-            <itextId>static_instance-site-58</itextId>
->>>>>>> 077972c5
-            <phase>a</phase>
-            <name>mots_oane_qt_075_</name>
+            <name>mofetoli_qt_366_</name>
+            <phase>a</phase>
+          </item>
+          <item>
             <district>quthing_a</district>
             <label>Mots'oane (QT-075)</label>
-          </item>
-          <item>
-<<<<<<< HEAD
-=======
-            <itextId>static_instance-site-59</itextId>
->>>>>>> 077972c5
-            <phase>a</phase>
-            <name>nosi_qt_355_</name>
+            <name>mots_oane_qt_075_</name>
+            <phase>a</phase>
+          </item>
+          <item>
             <district>quthing_a</district>
             <label>Nosi (QT-355)</label>
-          </item>
-          <item>
-<<<<<<< HEAD
-=======
-            <itextId>static_instance-site-60</itextId>
->>>>>>> 077972c5
-            <phase>a</phase>
-            <name>seputeng_qt_354_</name>
+            <name>nosi_qt_355_</name>
+            <phase>a</phase>
+          </item>
+          <item>
             <district>quthing_a</district>
             <label>Seputeng (QT-354)</label>
-          </item>
-          <item>
-<<<<<<< HEAD
-=======
-            <itextId>static_instance-site-61</itextId>
->>>>>>> 077972c5
-            <phase>a</phase>
-            <name>swatsi_qt_238_</name>
+            <name>seputeng_qt_354_</name>
+            <phase>a</phase>
+          </item>
+          <item>
             <district>quthing_a</district>
             <label>Swatsi (QT-238)</label>
-          </item>
-          <item>
-<<<<<<< HEAD
-=======
-            <itextId>static_instance-site-62</itextId>
->>>>>>> 077972c5
-            <phase>a</phase>
-            <name>lihlabaneng_ha_morapeli_tt_170_</name>
+            <name>swatsi_qt_238_</name>
+            <phase>a</phase>
+          </item>
+          <item>
             <district>thaba_tseka_a</district>
             <label>Lihlabaneng Ha Morapeli (TT-170)</label>
-          </item>
-          <item>
-<<<<<<< HEAD
-=======
-            <itextId>static_instance-site-63</itextId>
->>>>>>> 077972c5
-            <phase>a</phase>
-            <name>mohlakeng_tt_011_</name>
+            <name>lihlabaneng_ha_morapeli_tt_170_</name>
+            <phase>a</phase>
+          </item>
+          <item>
             <district>thaba_tseka_a</district>
             <label>Mohlakeng (TT-011)</label>
-          </item>
-          <item>
-<<<<<<< HEAD
-=======
-            <itextId>static_instance-site-64</itextId>
->>>>>>> 077972c5
-            <phase>a</phase>
-            <name>motsitseng_tt_160_</name>
+            <name>mohlakeng_tt_011_</name>
+            <phase>a</phase>
+          </item>
+          <item>
             <district>thaba_tseka_a</district>
             <label>Motsitseng (TT-160)</label>
-          </item>
-          <item>
-<<<<<<< HEAD
-=======
-            <itextId>static_instance-site-65</itextId>
->>>>>>> 077972c5
-            <phase>a1</phase>
-            <name>bokhina_pere_mk_304_</name>
+            <name>motsitseng_tt_160_</name>
+            <phase>a</phase>
+          </item>
+          <item>
             <district>mokhotlong_a1</district>
             <label>Bokhina Pere (MK-304)</label>
-          </item>
-          <item>
-<<<<<<< HEAD
-=======
-            <itextId>static_instance-site-66</itextId>
->>>>>>> 077972c5
+            <name>bokhina_pere_mk_304_</name>
             <phase>a1</phase>
-            <name>ha_ralit_sepe_mk_393_</name>
+          </item>
+          <item>
             <district>mokhotlong_a1</district>
             <label>Ha Ralit'sepe (MK-393)</label>
-          </item>
-          <item>
-<<<<<<< HEAD
-=======
-            <itextId>static_instance-site-67</itextId>
->>>>>>> 077972c5
+            <name>ha_ralit_sepe_mk_393_</name>
             <phase>a1</phase>
-            <name>ha_senepi_mk_404_</name>
+          </item>
+          <item>
             <district>mokhotlong_a1</district>
             <label>Ha Senepi (MK-404)</label>
-          </item>
-          <item>
-<<<<<<< HEAD
-=======
-            <itextId>static_instance-site-68</itextId>
->>>>>>> 077972c5
+            <name>ha_senepi_mk_404_</name>
             <phase>a1</phase>
-            <name>makorong_mk_232_</name>
+          </item>
+          <item>
             <district>mokhotlong_a1</district>
             <label>Makorong (MK-232)</label>
-          </item>
-          <item>
-<<<<<<< HEAD
-=======
-            <itextId>static_instance-site-69</itextId>
->>>>>>> 077972c5
+            <name>makorong_mk_232_</name>
             <phase>a1</phase>
-            <name>mpakatheng_mk_265_</name>
+          </item>
+          <item>
             <district>mokhotlong_a1</district>
             <label>Mpakatheng (MK-265)</label>
-          </item>
-          <item>
-<<<<<<< HEAD
-=======
-            <itextId>static_instance-site-70</itextId>
->>>>>>> 077972c5
+            <name>mpakatheng_mk_265_</name>
             <phase>a1</phase>
-            <name>sekhutlong_mk_356_</name>
+          </item>
+          <item>
             <district>mokhotlong_a1</district>
             <label>Sekhutlong (MK-356)</label>
-          </item>
-          <item>
-<<<<<<< HEAD
-=======
-            <itextId>static_instance-site-71</itextId>
->>>>>>> 077972c5
+            <name>sekhutlong_mk_356_</name>
             <phase>a1</phase>
-            <name>sepatleng_mk_343_</name>
+          </item>
+          <item>
             <district>mokhotlong_a1</district>
             <label>Sepatleng (MK-343)</label>
-          </item>
-          <item>
-<<<<<<< HEAD
-=======
-            <itextId>static_instance-site-72</itextId>
->>>>>>> 077972c5
+            <name>sepatleng_mk_343_</name>
             <phase>a1</phase>
-            <name>tseko_mk_154_</name>
+          </item>
+          <item>
             <district>mokhotlong_a1</district>
             <label>Tseko (MK-154)</label>
-          </item>
-          <item>
-<<<<<<< HEAD
-=======
-            <itextId>static_instance-site-73</itextId>
->>>>>>> 077972c5
+            <name>tseko_mk_154_</name>
             <phase>a1</phase>
-            <name>ha_isaac_qt_059_</name>
+          </item>
+          <item>
             <district>qacha_s_nek_a1</district>
             <label>Ha Isaac (QT-059)</label>
-          </item>
-          <item>
-<<<<<<< HEAD
-=======
-            <itextId>static_instance-site-74</itextId>
->>>>>>> 077972c5
+            <name>ha_isaac_qt_059_</name>
             <phase>a1</phase>
-            <name>ha_katela_qn_219_</name>
+          </item>
+          <item>
             <district>qacha_s_nek_a1</district>
             <label>Ha Katela (QN-219)</label>
-          </item>
-          <item>
-<<<<<<< HEAD
-=======
-            <itextId>static_instance-site-75</itextId>
->>>>>>> 077972c5
+            <name>ha_katela_qn_219_</name>
             <phase>a1</phase>
-            <name>ha_makhoa_qn_073_</name>
+          </item>
+          <item>
             <district>qacha_s_nek_a1</district>
             <label>Ha-Makhoa (QN-073)</label>
-          </item>
-          <item>
-<<<<<<< HEAD
-=======
-            <itextId>static_instance-site-76</itextId>
->>>>>>> 077972c5
+            <name>ha_makhoa_qn_073_</name>
             <phase>a1</phase>
-            <name>maphotong_qn_216_</name>
+          </item>
+          <item>
             <district>qacha_s_nek_a1</district>
             <label>Maphotong (QN-216)</label>
-          </item>
-          <item>
-<<<<<<< HEAD
-=======
-            <itextId>static_instance-site-77</itextId>
->>>>>>> 077972c5
+            <name>maphotong_qn_216_</name>
             <phase>a1</phase>
-            <name>ha_laka_tt_009_</name>
+          </item>
+          <item>
             <district>thaba_tseka_a1</district>
             <label>Ha Laka (TT-009)</label>
-          </item>
-          <item>
-<<<<<<< HEAD
-=======
-            <itextId>static_instance-site-78</itextId>
->>>>>>> 077972c5
+            <name>ha_laka_tt_009_</name>
             <phase>a1</phase>
-            <name>ha_sekhohola_tt_138_</name>
+          </item>
+          <item>
             <district>thaba_tseka_a1</district>
             <label>Ha Sekhohola (TT-138)</label>
-          </item>
-          <item>
-<<<<<<< HEAD
-=======
-            <itextId>static_instance-site-79</itextId>
->>>>>>> 077972c5
+            <name>ha_sekhohola_tt_138_</name>
             <phase>a1</phase>
-            <name>mantsonyane_tt_051_</name>
+          </item>
+          <item>
             <district>thaba_tseka_a1</district>
             <label>Mantsonyane (TT-051)</label>
-          </item>
-          <item>
-<<<<<<< HEAD
-=======
-            <itextId>static_instance-site-80</itextId>
->>>>>>> 077972c5
+            <name>mantsonyane_tt_051_</name>
             <phase>a1</phase>
-            <name>ha_labane_tt_363_</name>
+          </item>
+          <item>
             <district>thaba_tseka_a1</district>
             <label>Ha Labane (TT-363)</label>
-          </item>
-          <item>
-<<<<<<< HEAD
-=======
-            <itextId>static_instance-site-81</itextId>
->>>>>>> 077972c5
+            <name>ha_labane_tt_363_</name>
             <phase>a1</phase>
-            <name>maholi_a_llang_tt_210_</name>
+          </item>
+          <item>
             <district>thaba_tseka_a1</district>
             <label>Maholi-a Llang (TT-210)</label>
-          </item>
-          <item>
-<<<<<<< HEAD
-=======
-            <itextId>static_instance-site-82</itextId>
->>>>>>> 077972c5
-            <phase>b</phase>
-            <name>boranta_br_327_</name>
+            <name>maholi_a_llang_tt_210_</name>
+            <phase>a1</phase>
+          </item>
+          <item>
             <district>berea_b</district>
             <label>Boranta (BR-327)</label>
-          </item>
-          <item>
-<<<<<<< HEAD
-=======
-            <itextId>static_instance-site-83</itextId>
->>>>>>> 077972c5
-            <phase>b</phase>
-            <name>letsoela_br_008_</name>
+            <name>boranta_br_327_</name>
+            <phase>b</phase>
+          </item>
+          <item>
             <district>berea_b</district>
             <label>Letsoela (BR-008)</label>
-          </item>
-          <item>
-<<<<<<< HEAD
-=======
-            <itextId>static_instance-site-84</itextId>
->>>>>>> 077972c5
-            <phase>b</phase>
-            <name>maholong_br_328_</name>
+            <name>letsoela_br_008_</name>
+            <phase>b</phase>
+          </item>
+          <item>
             <district>berea_b</district>
             <label>Maholong (BR-328)</label>
-          </item>
-          <item>
-<<<<<<< HEAD
-=======
-            <itextId>static_instance-site-85</itextId>
->>>>>>> 077972c5
-            <phase>b</phase>
-            <name>masaleng_ha_janki_br_238_</name>
+            <name>maholong_br_328_</name>
+            <phase>b</phase>
+          </item>
+          <item>
             <district>berea_b</district>
             <label>Masaleng Ha Janki (BR-238)</label>
-          </item>
-          <item>
-<<<<<<< HEAD
-=======
-            <itextId>static_instance-site-86</itextId>
->>>>>>> 077972c5
-            <phase>b</phase>
-            <name>mokhachane_br_330_</name>
+            <name>masaleng_ha_janki_br_238_</name>
+            <phase>b</phase>
+          </item>
+          <item>
             <district>berea_b</district>
             <label>Mokhachane (BR-330)</label>
-          </item>
-          <item>
-<<<<<<< HEAD
-=======
-            <itextId>static_instance-site-87</itextId>
->>>>>>> 077972c5
-            <phase>b</phase>
-            <name>mokomahatsi_br_210_</name>
+            <name>mokhachane_br_330_</name>
+            <phase>b</phase>
+          </item>
+          <item>
             <district>berea_b</district>
             <label>Mokomahatsi (BR-210)</label>
-          </item>
-          <item>
-<<<<<<< HEAD
-=======
-            <itextId>static_instance-site-88</itextId>
->>>>>>> 077972c5
-            <phase>b</phase>
-            <name>nokong_br_060_</name>
+            <name>mokomahatsi_br_210_</name>
+            <phase>b</phase>
+          </item>
+          <item>
             <district>berea_b</district>
             <label>Nokong (BR-060)</label>
-          </item>
-          <item>
-<<<<<<< HEAD
-=======
-            <itextId>static_instance-site-89</itextId>
->>>>>>> 077972c5
-            <phase>b</phase>
-            <name>qalaheng_mafotholeng_br_45_84_</name>
+            <name>nokong_br_060_</name>
+            <phase>b</phase>
+          </item>
+          <item>
             <district>berea_b</district>
             <label>Qalaheng/Mafotholeng (BR-45/84)</label>
-          </item>
-          <item>
-<<<<<<< HEAD
-=======
-            <itextId>static_instance-site-90</itextId>
->>>>>>> 077972c5
-            <phase>b</phase>
-            <name>tsenoli_br_001_</name>
+            <name>qalaheng_mafotholeng_br_45_84_</name>
+            <phase>b</phase>
+          </item>
+          <item>
             <district>berea_b</district>
             <label>Tsenoli (BR-001)</label>
-          </item>
-          <item>
-<<<<<<< HEAD
-=======
-            <itextId>static_instance-site-91</itextId>
->>>>>>> 077972c5
-            <phase>b</phase>
-            <name>ha_lesia_bb_258_</name>
+            <name>tsenoli_br_001_</name>
+            <phase>b</phase>
+          </item>
+          <item>
             <district>botha_bothe_b</district>
             <label>Ha Lesia (BB-258)</label>
-          </item>
-          <item>
-<<<<<<< HEAD
-=======
-            <itextId>static_instance-site-92</itextId>
->>>>>>> 077972c5
-            <phase>b</phase>
-            <name>ha_lishobana_bb_217_</name>
+            <name>ha_lesia_bb_258_</name>
+            <phase>b</phase>
+          </item>
+          <item>
             <district>botha_bothe_b</district>
             <label>Ha Lishobana (BB-217)</label>
-          </item>
-          <item>
-<<<<<<< HEAD
-=======
-            <itextId>static_instance-site-93</itextId>
->>>>>>> 077972c5
-            <phase>b</phase>
-            <name>ha_rampai_bb_045_</name>
+            <name>ha_lishobana_bb_217_</name>
+            <phase>b</phase>
+          </item>
+          <item>
             <district>botha_bothe_b</district>
             <label>Ha Rampai (BB-045)</label>
-          </item>
-          <item>
-<<<<<<< HEAD
-=======
-            <itextId>static_instance-site-94</itextId>
->>>>>>> 077972c5
-            <phase>b</phase>
-            <name>ha_rakotoane_bb_185_</name>
+            <name>ha_rampai_bb_045_</name>
+            <phase>b</phase>
+          </item>
+          <item>
             <district>botha_bothe_b</district>
             <label>Ha-Rakotoane (BB-185)</label>
-          </item>
-          <item>
-<<<<<<< HEAD
-=======
-            <itextId>static_instance-site-95</itextId>
->>>>>>> 077972c5
-            <phase>b</phase>
-            <name>hlakacha_bb_029_</name>
+            <name>ha_rakotoane_bb_185_</name>
+            <phase>b</phase>
+          </item>
+          <item>
             <district>botha_bothe_b</district>
             <label>Hlakacha (BB-029)</label>
-          </item>
-          <item>
-<<<<<<< HEAD
-=======
-            <itextId>static_instance-site-96</itextId>
->>>>>>> 077972c5
-            <phase>b</phase>
-            <name>khutlo_sea_ja_bb_188_</name>
+            <name>hlakacha_bb_029_</name>
+            <phase>b</phase>
+          </item>
+          <item>
             <district>botha_bothe_b</district>
             <label>Khutlo-sea-ja (BB-188)</label>
-          </item>
-          <item>
-<<<<<<< HEAD
-=======
-            <itextId>static_instance-site-97</itextId>
->>>>>>> 077972c5
-            <phase>b</phase>
-            <name>lekanyane_bb_212_</name>
+            <name>khutlo_sea_ja_bb_188_</name>
+            <phase>b</phase>
+          </item>
+          <item>
             <district>botha_bothe_b</district>
             <label>Lekanyane (BB-212)</label>
-          </item>
-          <item>
-<<<<<<< HEAD
-=======
-            <itextId>static_instance-site-98</itextId>
->>>>>>> 077972c5
-            <phase>b</phase>
-            <name>maphepheng_bb_147_</name>
+            <name>lekanyane_bb_212_</name>
+            <phase>b</phase>
+          </item>
+          <item>
             <district>botha_bothe_b</district>
             <label>Maphepheng (BB-147)</label>
-          </item>
-          <item>
-<<<<<<< HEAD
-=======
-            <itextId>static_instance-site-99</itextId>
->>>>>>> 077972c5
-            <phase>b</phase>
-            <name>setenong_bb_246_</name>
+            <name>maphepheng_bb_147_</name>
+            <phase>b</phase>
+          </item>
+          <item>
             <district>botha_bothe_b</district>
             <label>Setenong (BB-246)</label>
-          </item>
-          <item>
-<<<<<<< HEAD
-=======
-            <itextId>static_instance-site-100</itextId>
->>>>>>> 077972c5
-            <phase>b</phase>
-            <name>ha_makhaketsa_lr_045_</name>
+            <name>setenong_bb_246_</name>
+            <phase>b</phase>
+          </item>
+          <item>
             <district>leribe_b</district>
             <label>Ha Makhaketsa (LR-045)</label>
-          </item>
-          <item>
-<<<<<<< HEAD
-=======
-            <itextId>static_instance-site-101</itextId>
->>>>>>> 077972c5
-            <phase>b</phase>
-            <name>ha_manamolela_lr_429_</name>
+            <name>ha_makhaketsa_lr_045_</name>
+            <phase>b</phase>
+          </item>
+          <item>
             <district>leribe_b</district>
             <label>Ha Manamolela (LR-429)</label>
-          </item>
-          <item>
-<<<<<<< HEAD
-=======
-            <itextId>static_instance-site-102</itextId>
->>>>>>> 077972c5
-            <phase>b</phase>
-            <name>ha_matala_lr_124_</name>
+            <name>ha_manamolela_lr_429_</name>
+            <phase>b</phase>
+          </item>
+          <item>
             <district>leribe_b</district>
             <label>Ha Matala (LR-124)</label>
-          </item>
-          <item>
-<<<<<<< HEAD
-=======
-            <itextId>static_instance-site-103</itextId>
->>>>>>> 077972c5
-            <phase>b</phase>
-            <name>ha_mukemane_lr_507_</name>
+            <name>ha_matala_lr_124_</name>
+            <phase>b</phase>
+          </item>
+          <item>
             <district>leribe_b</district>
             <label>Ha Mukemane (LR-507)</label>
-          </item>
-          <item>
-<<<<<<< HEAD
-=======
-            <itextId>static_instance-site-104</itextId>
->>>>>>> 077972c5
-            <phase>b</phase>
-            <name>ha_ramapepe_lr_183_</name>
+            <name>ha_mukemane_lr_507_</name>
+            <phase>b</phase>
+          </item>
+          <item>
             <district>leribe_b</district>
             <label>Ha Ramapepe (LR-183)</label>
-          </item>
-          <item>
-<<<<<<< HEAD
-=======
-            <itextId>static_instance-site-105</itextId>
->>>>>>> 077972c5
-            <phase>b</phase>
-            <name>ha_tsepe_lr_269_</name>
+            <name>ha_ramapepe_lr_183_</name>
+            <phase>b</phase>
+          </item>
+          <item>
             <district>leribe_b</district>
             <label>Ha Tsepe (LR-269)</label>
-          </item>
-          <item>
-<<<<<<< HEAD
-=======
-            <itextId>static_instance-site-106</itextId>
->>>>>>> 077972c5
-            <phase>b</phase>
-            <name>rankhelepe_lr_210_</name>
+            <name>ha_tsepe_lr_269_</name>
+            <phase>b</phase>
+          </item>
+          <item>
             <district>leribe_b</district>
             <label>Rankhelepe (LR-210)</label>
-          </item>
-          <item>
-<<<<<<< HEAD
-=======
-            <itextId>static_instance-site-107</itextId>
->>>>>>> 077972c5
-            <phase>b</phase>
-            <name>thaba_phatsoa_lr_049_</name>
+            <name>rankhelepe_lr_210_</name>
+            <phase>b</phase>
+          </item>
+          <item>
             <district>leribe_b</district>
             <label>Thaba-Phatsoa (LR-049)</label>
-          </item>
-          <item>
-<<<<<<< HEAD
-=======
-            <itextId>static_instance-site-108</itextId>
->>>>>>> 077972c5
-            <phase>b</phase>
-            <name>tiping_lr_428_</name>
+            <name>thaba_phatsoa_lr_049_</name>
+            <phase>b</phase>
+          </item>
+          <item>
             <district>leribe_b</district>
             <label>Tiping (LR-428)</label>
-          </item>
-          <item>
-<<<<<<< HEAD
-=======
-            <itextId>static_instance-site-109</itextId>
->>>>>>> 077972c5
-            <phase>b</phase>
-            <name>ha_joele_mf_419_</name>
+            <name>tiping_lr_428_</name>
+            <phase>b</phase>
+          </item>
+          <item>
             <district>mafeteng_b</district>
             <label>Ha Joele (MF-419)</label>
-          </item>
-          <item>
-<<<<<<< HEAD
-=======
-            <itextId>static_instance-site-110</itextId>
->>>>>>> 077972c5
-            <phase>b</phase>
-            <name>ha_mashapha_mf_676_</name>
+            <name>ha_joele_mf_419_</name>
+            <phase>b</phase>
+          </item>
+          <item>
             <district>mafeteng_b</district>
             <label>Ha Mashapha (MF-676)</label>
-          </item>
-          <item>
-<<<<<<< HEAD
-=======
-            <itextId>static_instance-site-111</itextId>
->>>>>>> 077972c5
-            <phase>b</phase>
-            <name>ha_ralintoane_mf_698_</name>
+            <name>ha_mashapha_mf_676_</name>
+            <phase>b</phase>
+          </item>
+          <item>
             <district>mafeteng_b</district>
             <label>Ha- Ralintoane (MF-698)</label>
-          </item>
-          <item>
-<<<<<<< HEAD
-=======
-            <itextId>static_instance-site-112</itextId>
->>>>>>> 077972c5
-            <phase>b</phase>
-            <name>ha_ramatima_mf_107_</name>
+            <name>ha_ralintoane_mf_698_</name>
+            <phase>b</phase>
+          </item>
+          <item>
             <district>mafeteng_b</district>
             <label>Ha Ramatima (MF-107)</label>
-          </item>
-          <item>
-<<<<<<< HEAD
-=======
-            <itextId>static_instance-site-113</itextId>
->>>>>>> 077972c5
-            <phase>b</phase>
-            <name>ha_seoli_mf_816_</name>
+            <name>ha_ramatima_mf_107_</name>
+            <phase>b</phase>
+          </item>
+          <item>
             <district>mafeteng_b</district>
             <label>Ha Seoli (MF-816)</label>
-          </item>
-          <item>
-<<<<<<< HEAD
-=======
-            <itextId>static_instance-site-114</itextId>
->>>>>>> 077972c5
-            <phase>b</phase>
-            <name>ha_hlehlisi_mf_319_</name>
+            <name>ha_seoli_mf_816_</name>
+            <phase>b</phase>
+          </item>
+          <item>
             <district>mafeteng_b</district>
             <label>Ha-Hlehlisi (MF-319)</label>
-          </item>
-          <item>
-<<<<<<< HEAD
-=======
-            <itextId>static_instance-site-115</itextId>
->>>>>>> 077972c5
-            <phase>b</phase>
-            <name>khalimane_lijoetsa_mf_415_</name>
+            <name>ha_hlehlisi_mf_319_</name>
+            <phase>b</phase>
+          </item>
+          <item>
             <district>mafeteng_b</district>
             <label>Khalimane/Lijoetsa (MF-415)</label>
-          </item>
-          <item>
-<<<<<<< HEAD
-=======
-            <itextId>static_instance-site-116</itextId>
->>>>>>> 077972c5
-            <phase>b</phase>
-            <name>lithipeng_mosuoane_mf_651_</name>
+            <name>khalimane_lijoetsa_mf_415_</name>
+            <phase>b</phase>
+          </item>
+          <item>
             <district>mafeteng_b</district>
             <label>Lithipeng/Mosuoane (MF-651)</label>
-          </item>
-          <item>
-<<<<<<< HEAD
-=======
-            <itextId>static_instance-site-117</itextId>
->>>>>>> 077972c5
-            <phase>b</phase>
-            <name>molleloa_ha_patsa_mf_393_</name>
+            <name>lithipeng_mosuoane_mf_651_</name>
+            <phase>b</phase>
+          </item>
+          <item>
             <district>mafeteng_b</district>
             <label>Molleloa/Ha Patsa (MF-393)</label>
-          </item>
-          <item>
-<<<<<<< HEAD
-=======
-            <itextId>static_instance-site-118</itextId>
->>>>>>> 077972c5
-            <phase>b</phase>
-            <name>ha_mashenephe_ms_414_</name>
+            <name>molleloa_ha_patsa_mf_393_</name>
+            <phase>b</phase>
+          </item>
+          <item>
             <district>maseru_b</district>
             <label>Ha Mashenephe (MS-414)</label>
-          </item>
-          <item>
-<<<<<<< HEAD
-=======
-            <itextId>static_instance-site-119</itextId>
->>>>>>> 077972c5
-            <phase>b</phase>
-            <name>ha_sechache_ms_497_</name>
+            <name>ha_mashenephe_ms_414_</name>
+            <phase>b</phase>
+          </item>
+          <item>
             <district>maseru_b</district>
             <label>Ha Sechache (MS-497)</label>
-          </item>
-          <item>
-<<<<<<< HEAD
-=======
-            <itextId>static_instance-site-120</itextId>
->>>>>>> 077972c5
-            <phase>b</phase>
-            <name>mokotleng_ms_462_</name>
+            <name>ha_sechache_ms_497_</name>
+            <phase>b</phase>
+          </item>
+          <item>
             <district>maseru_b</district>
             <label>Mokotleng (MS-462)</label>
-          </item>
-          <item>
-<<<<<<< HEAD
-=======
-            <itextId>static_instance-site-121</itextId>
->>>>>>> 077972c5
-            <phase>b</phase>
-            <name>mphephee_moeaneng_ms_521_</name>
+            <name>mokotleng_ms_462_</name>
+            <phase>b</phase>
+          </item>
+          <item>
             <district>maseru_b</district>
             <label>Mphephee/Moeaneng (MS-521)</label>
-          </item>
-          <item>
-<<<<<<< HEAD
-=======
-            <itextId>static_instance-site-122</itextId>
->>>>>>> 077972c5
-            <phase>b</phase>
-            <name>ramakhaleng_ms_474_</name>
+            <name>mphephee_moeaneng_ms_521_</name>
+            <phase>b</phase>
+          </item>
+          <item>
             <district>maseru_b</district>
             <label>Ramakhaleng (MS-474)</label>
-          </item>
-          <item>
-<<<<<<< HEAD
-=======
-            <itextId>static_instance-site-123</itextId>
->>>>>>> 077972c5
-            <phase>b</phase>
-            <name>rothe_ms_001_</name>
+            <name>ramakhaleng_ms_474_</name>
+            <phase>b</phase>
+          </item>
+          <item>
             <district>maseru_b</district>
             <label>Rothe (MS-001)</label>
-          </item>
-          <item>
-<<<<<<< HEAD
-=======
-            <itextId>static_instance-site-124</itextId>
->>>>>>> 077972c5
-            <phase>b</phase>
-            <name>tlokotsane_ms_490_</name>
+            <name>rothe_ms_001_</name>
+            <phase>b</phase>
+          </item>
+          <item>
             <district>maseru_b</district>
             <label>Tlokotsane (MS-490)</label>
-          </item>
-          <item>
-<<<<<<< HEAD
-=======
-            <itextId>static_instance-site-125</itextId>
->>>>>>> 077972c5
-            <phase>b</phase>
-            <name>tsutsulupa_ms_516_</name>
+            <name>tlokotsane_ms_490_</name>
+            <phase>b</phase>
+          </item>
+          <item>
             <district>maseru_b</district>
             <label>Tsutsulupa (MS-516)</label>
-          </item>
-          <item>
-<<<<<<< HEAD
-=======
-            <itextId>static_instance-site-126</itextId>
->>>>>>> 077972c5
-            <phase>b</phase>
-            <name>keleke_moleko_ms_465_</name>
+            <name>tsutsulupa_ms_516_</name>
+            <phase>b</phase>
+          </item>
+          <item>
             <district>maseru_b</district>
             <label>Keleke/Moleko (MS-465)</label>
-          </item>
-          <item>
-<<<<<<< HEAD
-=======
-            <itextId>static_instance-site-127</itextId>
->>>>>>> 077972c5
-            <phase>b</phase>
-            <name>ha_boroko_mh_009_</name>
+            <name>keleke_moleko_ms_465_</name>
+            <phase>b</phase>
+          </item>
+          <item>
             <district>mohale_s_hoek_b</district>
             <label>Ha Boroko (MH-009)</label>
-          </item>
-          <item>
-<<<<<<< HEAD
-=======
-            <itextId>static_instance-site-128</itextId>
->>>>>>> 077972c5
-            <phase>b</phase>
-            <name>ha_hamo_moko_mh_142_</name>
+            <name>ha_boroko_mh_009_</name>
+            <phase>b</phase>
+          </item>
+          <item>
             <district>mohale_s_hoek_b</district>
             <label>Ha Hamo/Moko (MH-142)</label>
-          </item>
-          <item>
-<<<<<<< HEAD
-=======
-            <itextId>static_instance-site-129</itextId>
->>>>>>> 077972c5
-            <phase>b</phase>
-            <name>ha_mokhatla_mh_158_</name>
+            <name>ha_hamo_moko_mh_142_</name>
+            <phase>b</phase>
+          </item>
+          <item>
             <district>mohale_s_hoek_b</district>
             <label>Ha Mokhatla (MH-158)</label>
-          </item>
-          <item>
-<<<<<<< HEAD
-=======
-            <itextId>static_instance-site-130</itextId>
->>>>>>> 077972c5
-            <phase>b</phase>
-            <name>ha_nthamaha_mh_478_</name>
+            <name>ha_mokhatla_mh_158_</name>
+            <phase>b</phase>
+          </item>
+          <item>
             <district>mohale_s_hoek_b</district>
             <label>Ha Nthamaha (MH-478)</label>
-          </item>
-          <item>
-<<<<<<< HEAD
-=======
-            <itextId>static_instance-site-131</itextId>
->>>>>>> 077972c5
-            <phase>b</phase>
-            <name>ha_ranti_mh_538_</name>
+            <name>ha_nthamaha_mh_478_</name>
+            <phase>b</phase>
+          </item>
+          <item>
             <district>mohale_s_hoek_b</district>
             <label>Ha Ranti (MH-538)</label>
-          </item>
-          <item>
-<<<<<<< HEAD
-=======
-            <itextId>static_instance-site-132</itextId>
->>>>>>> 077972c5
-            <phase>b</phase>
-            <name>lecheche_mh_557_</name>
+            <name>ha_ranti_mh_538_</name>
+            <phase>b</phase>
+          </item>
+          <item>
             <district>mohale_s_hoek_b</district>
             <label>Lecheche (MH-557)</label>
-          </item>
-          <item>
-<<<<<<< HEAD
-=======
-            <itextId>static_instance-site-133</itextId>
->>>>>>> 077972c5
-            <phase>b</phase>
-            <name>matsoareng_mh_073_</name>
+            <name>lecheche_mh_557_</name>
+            <phase>b</phase>
+          </item>
+          <item>
             <district>mohale_s_hoek_b</district>
             <label>Matsoareng (MH-073)</label>
-          </item>
-          <item>
-<<<<<<< HEAD
-=======
-            <itextId>static_instance-site-134</itextId>
->>>>>>> 077972c5
-            <phase>b</phase>
-            <name>moru_motso_mh_507_</name>
+            <name>matsoareng_mh_073_</name>
+            <phase>b</phase>
+          </item>
+          <item>
             <district>mohale_s_hoek_b</district>
             <label>Moru Motso (MH-507)</label>
-          </item>
-          <item>
-<<<<<<< HEAD
-=======
-            <itextId>static_instance-site-135</itextId>
->>>>>>> 077972c5
-            <phase>b</phase>
-            <name>pontseng_mh_027_</name>
+            <name>moru_motso_mh_507_</name>
+            <phase>b</phase>
+          </item>
+          <item>
             <district>mohale_s_hoek_b</district>
             <label>Pontseng (MH-027)</label>
-          </item>
-          <item>
-<<<<<<< HEAD
-=======
-            <itextId>static_instance-site-136</itextId>
->>>>>>> 077972c5
-            <phase>b</phase>
-            <name>draaihoek_mk_384_</name>
+            <name>pontseng_mh_027_</name>
+            <phase>b</phase>
+          </item>
+          <item>
             <district>mokhotlong_b</district>
             <label>Draaihoek (MK-384)</label>
-          </item>
-          <item>
-<<<<<<< HEAD
-=======
-            <itextId>static_instance-site-137</itextId>
->>>>>>> 077972c5
-            <phase>b</phase>
-            <name>ha_tlenyane_mk_212_</name>
+            <name>draaihoek_mk_384_</name>
+            <phase>b</phase>
+          </item>
+          <item>
             <district>mokhotlong_b</district>
             <label>Ha Tlenyane (MK-212)</label>
-          </item>
-          <item>
-<<<<<<< HEAD
-=======
-            <itextId>static_instance-site-138</itextId>
->>>>>>> 077972c5
-            <phase>b</phase>
-            <name>khohlong_mk_312_</name>
+            <name>ha_tlenyane_mk_212_</name>
+            <phase>b</phase>
+          </item>
+          <item>
             <district>mokhotlong_b</district>
             <label>Khohlong (MK-312)</label>
-          </item>
-          <item>
-<<<<<<< HEAD
-=======
-            <itextId>static_instance-site-139</itextId>
->>>>>>> 077972c5
-            <phase>b</phase>
-            <name>liotloaneng_mk_379_</name>
+            <name>khohlong_mk_312_</name>
+            <phase>b</phase>
+          </item>
+          <item>
             <district>mokhotlong_b</district>
             <label>Liotloaneng (MK-379)</label>
-          </item>
-          <item>
-<<<<<<< HEAD
-=======
-            <itextId>static_instance-site-140</itextId>
->>>>>>> 077972c5
-            <phase>b</phase>
-            <name>mabuleng_mk_269_</name>
+            <name>liotloaneng_mk_379_</name>
+            <phase>b</phase>
+          </item>
+          <item>
             <district>mokhotlong_b</district>
             <label>Mabuleng (MK-269)</label>
-          </item>
-          <item>
-<<<<<<< HEAD
-=======
-            <itextId>static_instance-site-141</itextId>
->>>>>>> 077972c5
-            <phase>b</phase>
-            <name>maheneng_mk_342_</name>
+            <name>mabuleng_mk_269_</name>
+            <phase>b</phase>
+          </item>
+          <item>
             <district>mokhotlong_b</district>
             <label>Maheneng (MK-342)</label>
-          </item>
-          <item>
-<<<<<<< HEAD
-=======
-            <itextId>static_instance-site-142</itextId>
->>>>>>> 077972c5
-            <phase>b</phase>
-            <name>matebeleng_mk_334_</name>
+            <name>maheneng_mk_342_</name>
+            <phase>b</phase>
+          </item>
+          <item>
             <district>mokhotlong_b</district>
             <label>Matebeleng (MK-334)</label>
-          </item>
-          <item>
-<<<<<<< HEAD
-=======
-            <itextId>static_instance-site-143</itextId>
->>>>>>> 077972c5
-            <phase>b</phase>
-            <name>matlong_mk_387_</name>
+            <name>matebeleng_mk_334_</name>
+            <phase>b</phase>
+          </item>
+          <item>
             <district>mokhotlong_b</district>
             <label>Matlong (MK-387)</label>
-          </item>
-          <item>
-<<<<<<< HEAD
-=======
-            <itextId>static_instance-site-144</itextId>
->>>>>>> 077972c5
-            <phase>b</phase>
-            <name>mosenekeng_mk_341_</name>
+            <name>matlong_mk_387_</name>
+            <phase>b</phase>
+          </item>
+          <item>
             <district>mokhotlong_b</district>
             <label>Mosenekeng (MK-341)</label>
-          </item>
-          <item>
-<<<<<<< HEAD
-=======
-            <itextId>static_instance-site-145</itextId>
->>>>>>> 077972c5
-            <phase>b</phase>
-            <name>ha_lehata_qn_088_</name>
+            <name>mosenekeng_mk_341_</name>
+            <phase>b</phase>
+          </item>
+          <item>
             <district>qacha_s_nek_b</district>
             <label>Ha Lehata (QN-088)</label>
-          </item>
-          <item>
-<<<<<<< HEAD
-=======
-            <itextId>static_instance-site-146</itextId>
->>>>>>> 077972c5
-            <phase>b</phase>
-            <name>ha_molomo_qn_206_</name>
+            <name>ha_lehata_qn_088_</name>
+            <phase>b</phase>
+          </item>
+          <item>
             <district>qacha_s_nek_b</district>
             <label>Ha Molomo (QN-206)</label>
-          </item>
-          <item>
-<<<<<<< HEAD
-=======
-            <itextId>static_instance-site-147</itextId>
->>>>>>> 077972c5
-            <phase>b</phase>
-            <name>ha_ranqhongoana_qn_007_</name>
+            <name>ha_molomo_qn_206_</name>
+            <phase>b</phase>
+          </item>
+          <item>
             <district>qacha_s_nek_b</district>
             <label>Ha Ranqhongoana (QN-007)</label>
-          </item>
-          <item>
-<<<<<<< HEAD
-=======
-            <itextId>static_instance-site-148</itextId>
->>>>>>> 077972c5
-            <phase>b</phase>
-            <name>ha_seholoholo_qn_055_</name>
+            <name>ha_ranqhongoana_qn_007_</name>
+            <phase>b</phase>
+          </item>
+          <item>
             <district>qacha_s_nek_b</district>
             <label>Ha Seholoholo (QN-055)</label>
-          </item>
-          <item>
-<<<<<<< HEAD
-=======
-            <itextId>static_instance-site-149</itextId>
->>>>>>> 077972c5
-            <phase>b</phase>
-            <name>liboteng_qn_096_</name>
+            <name>ha_seholoholo_qn_055_</name>
+            <phase>b</phase>
+          </item>
+          <item>
             <district>qacha_s_nek_b</district>
             <label>Liboteng (QN-096)</label>
-          </item>
-          <item>
-<<<<<<< HEAD
-=======
-            <itextId>static_instance-site-150</itextId>
->>>>>>> 077972c5
-            <phase>b</phase>
-            <name>mankoe_qn_091_</name>
+            <name>liboteng_qn_096_</name>
+            <phase>b</phase>
+          </item>
+          <item>
             <district>qacha_s_nek_b</district>
             <label>Mankoe (QN-091)</label>
-          </item>
-          <item>
-<<<<<<< HEAD
-=======
-            <itextId>static_instance-site-151</itextId>
->>>>>>> 077972c5
-            <phase>b</phase>
-            <name>qenehellong_qn_070_</name>
+            <name>mankoe_qn_091_</name>
+            <phase>b</phase>
+          </item>
+          <item>
             <district>qacha_s_nek_b</district>
             <label>Qenehellong (QN-070)</label>
-          </item>
-          <item>
-<<<<<<< HEAD
-=======
-            <itextId>static_instance-site-152</itextId>
->>>>>>> 077972c5
-            <phase>b</phase>
-            <name>sekiring_qn_094_</name>
+            <name>qenehellong_qn_070_</name>
+            <phase>b</phase>
+          </item>
+          <item>
             <district>qacha_s_nek_b</district>
             <label>Sekiring (QN-094)</label>
-          </item>
-          <item>
-<<<<<<< HEAD
-=======
-            <itextId>static_instance-site-153</itextId>
->>>>>>> 077972c5
-            <phase>b</phase>
-            <name>tsolo_qn_104_</name>
+            <name>sekiring_qn_094_</name>
+            <phase>b</phase>
+          </item>
+          <item>
             <district>qacha_s_nek_b</district>
             <label>Tsolo (QN-104)</label>
-          </item>
-          <item>
-<<<<<<< HEAD
-=======
-            <itextId>static_instance-site-154</itextId>
->>>>>>> 077972c5
-            <phase>b</phase>
-            <name>mamokeli_qt_337_</name>
+            <name>tsolo_qn_104_</name>
+            <phase>b</phase>
+          </item>
+          <item>
             <district>quthing_b</district>
             <label>Mamokeli (QT-337)</label>
-          </item>
-          <item>
-<<<<<<< HEAD
-=======
-            <itextId>static_instance-site-155</itextId>
->>>>>>> 077972c5
-            <phase>b</phase>
-            <name>marakabei_qt_398_</name>
+            <name>mamokeli_qt_337_</name>
+            <phase>b</phase>
+          </item>
+          <item>
             <district>quthing_b</district>
             <label>Marakabei (QT-398)</label>
-          </item>
-          <item>
-<<<<<<< HEAD
-=======
-            <itextId>static_instance-site-156</itextId>
->>>>>>> 077972c5
-            <phase>b</phase>
-            <name>masuoaneng_qt_392_</name>
+            <name>marakabei_qt_398_</name>
+            <phase>b</phase>
+          </item>
+          <item>
             <district>quthing_b</district>
             <label>Masuoaneng (QT-392)</label>
-          </item>
-          <item>
-<<<<<<< HEAD
-=======
-            <itextId>static_instance-site-157</itextId>
->>>>>>> 077972c5
-            <phase>b</phase>
-            <name>mats_ela_habeli_qt_246_</name>
+            <name>masuoaneng_qt_392_</name>
+            <phase>b</phase>
+          </item>
+          <item>
             <district>quthing_b</district>
             <label>Mats'ela-Habeli (QT-246)</label>
-          </item>
-          <item>
-<<<<<<< HEAD
-=======
-            <itextId>static_instance-site-158</itextId>
->>>>>>> 077972c5
-            <phase>b</phase>
-            <name>ngoae_sekokoaneng_qt_067_</name>
+            <name>mats_ela_habeli_qt_246_</name>
+            <phase>b</phase>
+          </item>
+          <item>
             <district>quthing_b</district>
             <label>Ngoae &amp; Sekokoaneng (QT-067)</label>
-          </item>
-          <item>
-<<<<<<< HEAD
-=======
-            <itextId>static_instance-site-159</itextId>
->>>>>>> 077972c5
-            <phase>b</phase>
-            <name>nkoto_silase_qt_334_</name>
+            <name>ngoae_sekokoaneng_qt_067_</name>
+            <phase>b</phase>
+          </item>
+          <item>
             <district>quthing_b</district>
             <label>Nkoto-Silase (QT-334)</label>
-          </item>
-          <item>
-<<<<<<< HEAD
-=======
-            <itextId>static_instance-site-160</itextId>
->>>>>>> 077972c5
-            <phase>b</phase>
-            <name>photha_photha_qt_401_</name>
+            <name>nkoto_silase_qt_334_</name>
+            <phase>b</phase>
+          </item>
+          <item>
             <district>quthing_b</district>
             <label>Photha-Photha (QT-401)</label>
-          </item>
-          <item>
-<<<<<<< HEAD
-=======
-            <itextId>static_instance-site-161</itextId>
->>>>>>> 077972c5
-            <phase>b</phase>
-            <name>raseeng_qt_076_</name>
+            <name>photha_photha_qt_401_</name>
+            <phase>b</phase>
+          </item>
+          <item>
             <district>quthing_b</district>
             <label>Raseeng (QT-076)</label>
-          </item>
-          <item>
-<<<<<<< HEAD
-=======
-            <itextId>static_instance-site-162</itextId>
->>>>>>> 077972c5
-            <phase>b</phase>
-            <name>thaba_chitja_qt_292_</name>
+            <name>raseeng_qt_076_</name>
+            <phase>b</phase>
+          </item>
+          <item>
             <district>quthing_b</district>
             <label>Thaba-Chitja (QT-292)</label>
-          </item>
-          <item>
-<<<<<<< HEAD
-=======
-            <itextId>static_instance-site-163</itextId>
->>>>>>> 077972c5
-            <phase>b</phase>
-            <name>ha_long_tt_298_</name>
+            <name>thaba_chitja_qt_292_</name>
+            <phase>b</phase>
+          </item>
+          <item>
             <district>thaba_tseka_b</district>
             <label>Ha Long (TT-298)</label>
-          </item>
-          <item>
-<<<<<<< HEAD
-=======
-            <itextId>static_instance-site-164</itextId>
->>>>>>> 077972c5
-            <phase>b</phase>
-            <name>ha_moriana_tt_297_</name>
+            <name>ha_long_tt_298_</name>
+            <phase>b</phase>
+          </item>
+          <item>
             <district>thaba_tseka_b</district>
             <label>Ha Moriana (TT-297)</label>
-          </item>
-          <item>
-<<<<<<< HEAD
-=======
-            <itextId>static_instance-site-165</itextId>
->>>>>>> 077972c5
-            <phase>b</phase>
-            <name>ha_motake_tt_303_</name>
+            <name>ha_moriana_tt_297_</name>
+            <phase>b</phase>
+          </item>
+          <item>
             <district>thaba_tseka_b</district>
             <label>Ha Motake (TT-303)</label>
-          </item>
-          <item>
-<<<<<<< HEAD
-=======
-            <itextId>static_instance-site-166</itextId>
->>>>>>> 077972c5
-            <phase>b</phase>
-            <name>ha_nkune_tt_212_</name>
+            <name>ha_motake_tt_303_</name>
+            <phase>b</phase>
+          </item>
+          <item>
             <district>thaba_tseka_b</district>
             <label>Ha Nkune (TT-212)</label>
-          </item>
-          <item>
-<<<<<<< HEAD
-=======
-            <itextId>static_instance-site-167</itextId>
->>>>>>> 077972c5
-            <phase>b</phase>
-            <name>ha_poko_tt_225_</name>
+            <name>ha_nkune_tt_212_</name>
+            <phase>b</phase>
+          </item>
+          <item>
             <district>thaba_tseka_b</district>
             <label>Ha Poko (TT-225)</label>
-          </item>
-          <item>
-<<<<<<< HEAD
-=======
-            <itextId>static_instance-site-168</itextId>
->>>>>>> 077972c5
-            <phase>b</phase>
-            <name>ha_ratau_tt_165_</name>
+            <name>ha_poko_tt_225_</name>
+            <phase>b</phase>
+          </item>
+          <item>
             <district>thaba_tseka_b</district>
             <label>Ha Ratau (TT-165)</label>
-          </item>
-          <item>
-<<<<<<< HEAD
-=======
-            <itextId>static_instance-site-169</itextId>
->>>>>>> 077972c5
-            <phase>b</phase>
-            <name>ha_sekhaupane_tt_344_</name>
+            <name>ha_ratau_tt_165_</name>
+            <phase>b</phase>
+          </item>
+          <item>
             <district>thaba_tseka_b</district>
             <label>Ha Sekhaupane (TT-344)</label>
-          </item>
-          <item>
-<<<<<<< HEAD
-=======
-            <itextId>static_instance-site-170</itextId>
->>>>>>> 077972c5
-            <phase>b</phase>
-            <name>masakoane_tt_304_</name>
+            <name>ha_sekhaupane_tt_344_</name>
+            <phase>b</phase>
+          </item>
+          <item>
             <district>thaba_tseka_b</district>
             <label>Masakoane (TT-304)</label>
-          </item>
-          <item>
-<<<<<<< HEAD
-=======
-            <itextId>static_instance-site-171</itextId>
->>>>>>> 077972c5
-            <phase>b</phase>
-            <name>tholanyane_tt_299_</name>
+            <name>masakoane_tt_304_</name>
+            <phase>b</phase>
+          </item>
+          <item>
             <district>thaba_tseka_b</district>
             <label>Tholanyane (TT-299)</label>
-          </item>
-          <item>
-<<<<<<< HEAD
-=======
-            <itextId>static_instance-site-172</itextId>
->>>>>>> 077972c5
-            <phase>c</phase>
-            <name>ha_matjotjo_br_175_</name>
+            <name>tholanyane_tt_299_</name>
+            <phase>b</phase>
+          </item>
+          <item>
             <district>berea_c</district>
             <label>Ha Matjotjo  (BR-175)</label>
-          </item>
-          <item>
-<<<<<<< HEAD
-=======
-            <itextId>static_instance-site-173</itextId>
->>>>>>> 077972c5
-            <phase>c</phase>
-            <name>ha_mokhati_br_025_</name>
+            <name>ha_matjotjo_br_175_</name>
+            <phase>c</phase>
+          </item>
+          <item>
             <district>berea_c</district>
             <label>Ha Mokhati  (BR-025)</label>
-          </item>
-          <item>
-<<<<<<< HEAD
-=======
-            <itextId>static_instance-site-174</itextId>
->>>>>>> 077972c5
-            <phase>c</phase>
-            <name>ha_phalatsane_br_075_</name>
+            <name>ha_mokhati_br_025_</name>
+            <phase>c</phase>
+          </item>
+          <item>
             <district>berea_c</district>
             <label>Ha Phalatsane (BR-075)</label>
-          </item>
-          <item>
-<<<<<<< HEAD
-=======
-            <itextId>static_instance-site-175</itextId>
->>>>>>> 077972c5
-            <phase>c</phase>
-            <name>ha_phoofolo_br_090_</name>
+            <name>ha_phalatsane_br_075_</name>
+            <phase>c</phase>
+          </item>
+          <item>
             <district>berea_c</district>
             <label>Ha Phoofolo  (BR-090)</label>
-          </item>
-          <item>
-<<<<<<< HEAD
-=======
-            <itextId>static_instance-site-176</itextId>
->>>>>>> 077972c5
-            <phase>c</phase>
-            <name>ha_telukhunoana_br_166_</name>
+            <name>ha_phoofolo_br_090_</name>
+            <phase>c</phase>
+          </item>
+          <item>
             <district>berea_c</district>
             <label>Ha Telukhunoana (BR-166)</label>
-          </item>
-          <item>
-<<<<<<< HEAD
-=======
-            <itextId>static_instance-site-177</itextId>
->>>>>>> 077972c5
-            <phase>c</phase>
-            <name>ha_tumo_br_043_</name>
+            <name>ha_telukhunoana_br_166_</name>
+            <phase>c</phase>
+          </item>
+          <item>
             <district>berea_c</district>
             <label>Ha Tumo  (BR-043)</label>
-          </item>
-          <item>
-<<<<<<< HEAD
-=======
-            <itextId>static_instance-site-178</itextId>
->>>>>>> 077972c5
-            <phase>c</phase>
-            <name>kolojane_br_036_</name>
+            <name>ha_tumo_br_043_</name>
+            <phase>c</phase>
+          </item>
+          <item>
             <district>berea_c</district>
             <label>Kolojane  (BR-036)</label>
-          </item>
-          <item>
-<<<<<<< HEAD
-=======
-            <itextId>static_instance-site-179</itextId>
->>>>>>> 077972c5
-            <phase>c</phase>
-            <name>mokhethoaneng_br_16_</name>
+            <name>kolojane_br_036_</name>
+            <phase>c</phase>
+          </item>
+          <item>
             <district>berea_c</district>
             <label>Mokhethoaneng  (BR-16)</label>
-          </item>
-          <item>
-<<<<<<< HEAD
-=======
-            <itextId>static_instance-site-180</itextId>
->>>>>>> 077972c5
-            <phase>c</phase>
-            <name>community_bb_136_</name>
+            <name>mokhethoaneng_br_16_</name>
+            <phase>c</phase>
+          </item>
+          <item>
             <district>botha_bothe_c</district>
             <label>Community (BB-136)</label>
-          </item>
-          <item>
-<<<<<<< HEAD
-=======
-            <itextId>static_instance-site-181</itextId>
->>>>>>> 077972c5
-            <phase>c</phase>
-            <name>ha_masekh_ou_bb_130_</name>
+            <name>community_bb_136_</name>
+            <phase>c</phase>
+          </item>
+          <item>
             <district>botha_bothe_c</district>
             <label>Ha 'Masekh'ou (BB-130)</label>
-          </item>
-          <item>
-<<<<<<< HEAD
-=======
-            <itextId>static_instance-site-182</itextId>
->>>>>>> 077972c5
-            <phase>c</phase>
-            <name>kopanong_bb_250_</name>
+            <name>ha_masekh_ou_bb_130_</name>
+            <phase>c</phase>
+          </item>
+          <item>
             <district>botha_bothe_c</district>
             <label>Kopanong (BB-250)</label>
-          </item>
-          <item>
-<<<<<<< HEAD
-=======
-            <itextId>static_instance-site-183</itextId>
->>>>>>> 077972c5
-            <phase>c</phase>
-            <name>mantlakala_bb_221_</name>
+            <name>kopanong_bb_250_</name>
+            <phase>c</phase>
+          </item>
+          <item>
             <district>botha_bothe_c</district>
             <label>Mantlakala (BB-221)</label>
-          </item>
-          <item>
-<<<<<<< HEAD
-=======
-            <itextId>static_instance-site-184</itextId>
->>>>>>> 077972c5
-            <phase>c</phase>
-            <name>masianokeng_bb_259_</name>
+            <name>mantlakala_bb_221_</name>
+            <phase>c</phase>
+          </item>
+          <item>
             <district>botha_bothe_c</district>
             <label>Masianokeng (BB-259)</label>
-          </item>
-          <item>
-<<<<<<< HEAD
-=======
-            <itextId>static_instance-site-185</itextId>
->>>>>>> 077972c5
-            <phase>c</phase>
-            <name>motabola_bb_214_</name>
+            <name>masianokeng_bb_259_</name>
+            <phase>c</phase>
+          </item>
+          <item>
             <district>botha_bothe_c</district>
             <label>Motabola (BB-214)</label>
-          </item>
-          <item>
-<<<<<<< HEAD
-=======
-            <itextId>static_instance-site-186</itextId>
->>>>>>> 077972c5
-            <phase>c</phase>
-            <name>mphale_bb_156_</name>
+            <name>motabola_bb_214_</name>
+            <phase>c</phase>
+          </item>
+          <item>
             <district>botha_bothe_c</district>
             <label>Mphale (BB-156)</label>
-          </item>
-          <item>
-<<<<<<< HEAD
-=======
-            <itextId>static_instance-site-187</itextId>
->>>>>>> 077972c5
-            <phase>c</phase>
-            <name>thoteng_bb_251_</name>
+            <name>mphale_bb_156_</name>
+            <phase>c</phase>
+          </item>
+          <item>
             <district>botha_bothe_c</district>
             <label>Thoteng (BB-251)</label>
-          </item>
-          <item>
-<<<<<<< HEAD
-=======
-            <itextId>static_instance-site-188</itextId>
->>>>>>> 077972c5
-            <phase>c</phase>
-            <name>ha_leaooa_lr_299_</name>
+            <name>thoteng_bb_251_</name>
+            <phase>c</phase>
+          </item>
+          <item>
             <district>leribe_c</district>
             <label>Ha Leaooa (LR-299)</label>
-          </item>
-          <item>
-<<<<<<< HEAD
-=======
-            <itextId>static_instance-site-189</itextId>
->>>>>>> 077972c5
-            <phase>c</phase>
-            <name>ha_ralikuku_lr_240_</name>
+            <name>ha_leaooa_lr_299_</name>
+            <phase>c</phase>
+          </item>
+          <item>
             <district>leribe_c</district>
             <label>Ha Ralikuku (LR-240)</label>
-          </item>
-          <item>
-<<<<<<< HEAD
-=======
-            <itextId>static_instance-site-190</itextId>
->>>>>>> 077972c5
-            <phase>c</phase>
-            <name>ha_tente_lr_258_</name>
+            <name>ha_ralikuku_lr_240_</name>
+            <phase>c</phase>
+          </item>
+          <item>
             <district>leribe_c</district>
             <label>Ha Tente (LR-258)</label>
-          </item>
-          <item>
-<<<<<<< HEAD
-=======
-            <itextId>static_instance-site-191</itextId>
->>>>>>> 077972c5
-            <phase>c</phase>
-            <name>ha_tobolela_lr_257_</name>
+            <name>ha_tente_lr_258_</name>
+            <phase>c</phase>
+          </item>
+          <item>
             <district>leribe_c</district>
             <label>Ha Tobolela (LR-257)</label>
-          </item>
-          <item>
-<<<<<<< HEAD
-=======
-            <itextId>static_instance-site-192</itextId>
->>>>>>> 077972c5
-            <phase>c</phase>
-            <name>maqasane_lr_128_</name>
+            <name>ha_tobolela_lr_257_</name>
+            <phase>c</phase>
+          </item>
+          <item>
             <district>leribe_c</district>
             <label>Maqasane (LR-128)</label>
-          </item>
-          <item>
-<<<<<<< HEAD
-=======
-            <itextId>static_instance-site-193</itextId>
->>>>>>> 077972c5
-            <phase>c</phase>
-            <name>metolong_lr_227_</name>
+            <name>maqasane_lr_128_</name>
+            <phase>c</phase>
+          </item>
+          <item>
             <district>leribe_c</district>
             <label>Metolong (LR-227)</label>
-          </item>
-          <item>
-<<<<<<< HEAD
-=======
-            <itextId>static_instance-site-194</itextId>
->>>>>>> 077972c5
-            <phase>c</phase>
-            <name>nkoeng_lr_361_</name>
+            <name>metolong_lr_227_</name>
+            <phase>c</phase>
+          </item>
+          <item>
             <district>leribe_c</district>
             <label>Nkoeng (LR-361)</label>
-          </item>
-          <item>
-<<<<<<< HEAD
-=======
-            <itextId>static_instance-site-195</itextId>
->>>>>>> 077972c5
-            <phase>c</phase>
-            <name>tale_lr_223_</name>
+            <name>nkoeng_lr_361_</name>
+            <phase>c</phase>
+          </item>
+          <item>
             <district>leribe_c</district>
             <label>Tale (LR-223)</label>
-          </item>
-          <item>
-<<<<<<< HEAD
-=======
-            <itextId>static_instance-site-196</itextId>
->>>>>>> 077972c5
-            <phase>c</phase>
-            <name>ha_likupa_mf_008_</name>
+            <name>tale_lr_223_</name>
+            <phase>c</phase>
+          </item>
+          <item>
             <district>mafeteng_c</district>
             <label>Ha Likupa (MF-008)</label>
-          </item>
-          <item>
-<<<<<<< HEAD
-=======
-            <itextId>static_instance-site-197</itextId>
->>>>>>> 077972c5
-            <phase>c</phase>
-            <name>ha_manehella_mf_669_</name>
+            <name>ha_likupa_mf_008_</name>
+            <phase>c</phase>
+          </item>
+          <item>
             <district>mafeteng_c</district>
             <label>Ha Manehella (MF-669)</label>
-          </item>
-          <item>
-<<<<<<< HEAD
-=======
-            <itextId>static_instance-site-198</itextId>
->>>>>>> 077972c5
-            <phase>c</phase>
-            <name>ha_sebeli_lehananeng_mf_054_</name>
+            <name>ha_manehella_mf_669_</name>
+            <phase>c</phase>
+          </item>
+          <item>
             <district>mafeteng_c</district>
             <label>Ha Sebeli-Lehananeng (MF-054)</label>
-          </item>
-          <item>
-<<<<<<< HEAD
-=======
-            <itextId>static_instance-site-199</itextId>
->>>>>>> 077972c5
-            <phase>c</phase>
-            <name>ha_tebelo_mf_679_</name>
+            <name>ha_sebeli_lehananeng_mf_054_</name>
+            <phase>c</phase>
+          </item>
+          <item>
             <district>mafeteng_c</district>
             <label>Ha Tebelo (MF- 679)</label>
-          </item>
-          <item>
-<<<<<<< HEAD
-=======
-            <itextId>static_instance-site-200</itextId>
->>>>>>> 077972c5
-            <phase>c</phase>
-            <name>khasapane_mf_219_</name>
+            <name>ha_tebelo_mf_679_</name>
+            <phase>c</phase>
+          </item>
+          <item>
             <district>mafeteng_c</district>
             <label>Khasapane (MF-219)</label>
-          </item>
-          <item>
-<<<<<<< HEAD
-=======
-            <itextId>static_instance-site-201</itextId>
->>>>>>> 077972c5
-            <phase>c</phase>
-            <name>lihlookong_mf_221_</name>
+            <name>khasapane_mf_219_</name>
+            <phase>c</phase>
+          </item>
+          <item>
             <district>mafeteng_c</district>
             <label>Lihlookong (MF-221)</label>
-          </item>
-          <item>
-<<<<<<< HEAD
-=======
-            <itextId>static_instance-site-202</itextId>
->>>>>>> 077972c5
-            <phase>c</phase>
-            <name>sekiring_mf_292_</name>
+            <name>lihlookong_mf_221_</name>
+            <phase>c</phase>
+          </item>
+          <item>
             <district>mafeteng_c</district>
             <label>Sekiring (MF-292)</label>
-          </item>
-          <item>
-<<<<<<< HEAD
-=======
-            <itextId>static_instance-site-203</itextId>
->>>>>>> 077972c5
-            <phase>c</phase>
-            <name>t_soeute_mf_750_</name>
+            <name>sekiring_mf_292_</name>
+            <phase>c</phase>
+          </item>
+          <item>
             <district>mafeteng_c</district>
             <label>T'soeute (MF-750)</label>
-          </item>
-          <item>
-<<<<<<< HEAD
-=======
-            <itextId>static_instance-site-204</itextId>
->>>>>>> 077972c5
-            <phase>c</phase>
-            <name>ha_lekhafola_ms_215_426_</name>
+            <name>t_soeute_mf_750_</name>
+            <phase>c</phase>
+          </item>
+          <item>
             <district>maseru_c</district>
             <label>Ha Lekhafola (MS-215/426)</label>
-          </item>
-          <item>
-<<<<<<< HEAD
-=======
-            <itextId>static_instance-site-205</itextId>
->>>>>>> 077972c5
-            <phase>c</phase>
-            <name>ha_nkoankoa_ms_447_</name>
+            <name>ha_lekhafola_ms_215_426_</name>
+            <phase>c</phase>
+          </item>
+          <item>
             <district>maseru_c</district>
             <label>Ha Nkoankoa (MS-447)</label>
-          </item>
-          <item>
-<<<<<<< HEAD
-=======
-            <itextId>static_instance-site-206</itextId>
->>>>>>> 077972c5
-            <phase>c</phase>
-            <name>ha_pita_ms_025_</name>
+            <name>ha_nkoankoa_ms_447_</name>
+            <phase>c</phase>
+          </item>
+          <item>
             <district>maseru_c</district>
             <label>Ha Pita (MS-025)</label>
-          </item>
-          <item>
-<<<<<<< HEAD
-=======
-            <itextId>static_instance-site-207</itextId>
->>>>>>> 077972c5
-            <phase>c</phase>
-            <name>ha_salemone_morainyane_ms_475_</name>
+            <name>ha_pita_ms_025_</name>
+            <phase>c</phase>
+          </item>
+          <item>
             <district>maseru_c</district>
             <label>Ha Salemone Morainyane (MS-475)</label>
-          </item>
-          <item>
-<<<<<<< HEAD
-=======
-            <itextId>static_instance-site-208</itextId>
->>>>>>> 077972c5
-            <phase>c</phase>
-            <name>ha_sofonia_ms_021_</name>
+            <name>ha_salemone_morainyane_ms_475_</name>
+            <phase>c</phase>
+          </item>
+          <item>
             <district>maseru_c</district>
             <label>Ha Sofonia (MS-021)</label>
-          </item>
-          <item>
-<<<<<<< HEAD
-=======
-            <itextId>static_instance-site-209</itextId>
->>>>>>> 077972c5
-            <phase>c</phase>
-            <name>khubetsoana_sekoting_ms_508_</name>
+            <name>ha_sofonia_ms_021_</name>
+            <phase>c</phase>
+          </item>
+          <item>
             <district>maseru_c</district>
             <label>Khubetsoana &amp; Sekoting (MS-508)</label>
-          </item>
-          <item>
-<<<<<<< HEAD
-=======
-            <itextId>static_instance-site-210</itextId>
->>>>>>> 077972c5
-            <phase>c</phase>
-            <name>kubake_moreneng_ms_422_</name>
+            <name>khubetsoana_sekoting_ms_508_</name>
+            <phase>c</phase>
+          </item>
+          <item>
             <district>maseru__c</district>
             <label>Kubake Moreneng (MS-422)</label>
-          </item>
-          <item>
-<<<<<<< HEAD
-=======
-            <itextId>static_instance-site-211</itextId>
->>>>>>> 077972c5
-            <phase>c</phase>
-            <name>machekoaneng_ms_104_</name>
+            <name>kubake_moreneng_ms_422_</name>
+            <phase>c</phase>
+          </item>
+          <item>
             <district>maseru__c</district>
             <label>Machekoaneng (MS-104)</label>
-          </item>
-          <item>
-<<<<<<< HEAD
-=======
-            <itextId>static_instance-site-212</itextId>
->>>>>>> 077972c5
-            <phase>c</phase>
-            <name>ha_bereng_matsoho_mh_115_</name>
+            <name>machekoaneng_ms_104_</name>
+            <phase>c</phase>
+          </item>
+          <item>
             <district>mohale_s_hoek_c</district>
             <label>Ha Bereng Matsoho (MH-115)</label>
-          </item>
-          <item>
-<<<<<<< HEAD
-=======
-            <itextId>static_instance-site-213</itextId>
->>>>>>> 077972c5
-            <phase>c</phase>
-            <name>ha_mohohlo_mh_404_</name>
+            <name>ha_bereng_matsoho_mh_115_</name>
+            <phase>c</phase>
+          </item>
+          <item>
             <district>mohale_s_hoek_c</district>
             <label>Ha Mohohlo (MH-404)</label>
-          </item>
-          <item>
-<<<<<<< HEAD
-=======
-            <itextId>static_instance-site-214</itextId>
->>>>>>> 077972c5
-            <phase>c</phase>
-            <name>ha_nkau_mh_293_</name>
+            <name>ha_mohohlo_mh_404_</name>
+            <phase>c</phase>
+          </item>
+          <item>
             <district>mohale_s_hoek_c</district>
             <label>Ha Nkau (MH-293)</label>
-          </item>
-          <item>
-<<<<<<< HEAD
-=======
-            <itextId>static_instance-site-215</itextId>
->>>>>>> 077972c5
-            <phase>c</phase>
-            <name>ha_raboroko_mh_156_</name>
+            <name>ha_nkau_mh_293_</name>
+            <phase>c</phase>
+          </item>
+          <item>
             <district>mohale_s_hoek_c</district>
             <label>Ha Raboroko (MH-156)</label>
-          </item>
-          <item>
-<<<<<<< HEAD
-=======
-            <itextId>static_instance-site-216</itextId>
->>>>>>> 077972c5
-            <phase>c</phase>
-            <name>ha_senekane_mh_321_</name>
+            <name>ha_raboroko_mh_156_</name>
+            <phase>c</phase>
+          </item>
+          <item>
             <district>mohale_s_hoek_c</district>
             <label>Ha Senekane (MH-321)</label>
-          </item>
-          <item>
-<<<<<<< HEAD
-=======
-            <itextId>static_instance-site-217</itextId>
->>>>>>> 077972c5
-            <phase>c</phase>
-            <name>malahleha_mh_036_</name>
+            <name>ha_senekane_mh_321_</name>
+            <phase>c</phase>
+          </item>
+          <item>
             <district>mohale_s_hoek_c</district>
             <label>Malahleha (MH-036)</label>
-          </item>
-          <item>
-<<<<<<< HEAD
-=======
-            <itextId>static_instance-site-218</itextId>
->>>>>>> 077972c5
-            <phase>c</phase>
-            <name>maluke_mh_473_</name>
+            <name>malahleha_mh_036_</name>
+            <phase>c</phase>
+          </item>
+          <item>
             <district>mohale_s_hoek_c</district>
             <label>Maluke (MH-473)</label>
-          </item>
-          <item>
-<<<<<<< HEAD
-=======
-            <itextId>static_instance-site-219</itextId>
->>>>>>> 077972c5
-            <phase>c</phase>
-            <name>setotoma_mh_110_</name>
+            <name>maluke_mh_473_</name>
+            <phase>c</phase>
+          </item>
+          <item>
             <district>mohale_s_hoek_c</district>
             <label>Setotoma (MH-110)</label>
-          </item>
-          <item>
-<<<<<<< HEAD
-=======
-            <itextId>static_instance-site-220</itextId>
->>>>>>> 077972c5
-            <phase>c</phase>
-            <name>bloodberg_mk_048_</name>
+            <name>setotoma_mh_110_</name>
+            <phase>c</phase>
+          </item>
+          <item>
             <district>mokhotlong_c</district>
             <label>Bloodberg (MK-048)</label>
-          </item>
-          <item>
-<<<<<<< HEAD
-=======
-            <itextId>static_instance-site-221</itextId>
->>>>>>> 077972c5
-            <phase>c</phase>
-            <name>ha_masasane_mk_381_</name>
+            <name>bloodberg_mk_048_</name>
+            <phase>c</phase>
+          </item>
+          <item>
             <district>mokhotlong_c</district>
             <label>Ha Masasane (MK-381)</label>
-          </item>
-          <item>
-<<<<<<< HEAD
-=======
-            <itextId>static_instance-site-222</itextId>
->>>>>>> 077972c5
-            <phase>c</phase>
-            <name>ha_nthimolane_mk_382_</name>
+            <name>ha_masasane_mk_381_</name>
+            <phase>c</phase>
+          </item>
+          <item>
             <district>mokhotlong_c</district>
             <label>Ha Nthimolane (MK-382)</label>
-          </item>
-          <item>
-<<<<<<< HEAD
-=======
-            <itextId>static_instance-site-223</itextId>
->>>>>>> 077972c5
-            <phase>c</phase>
-            <name>limapong_mk_268_</name>
+            <name>ha_nthimolane_mk_382_</name>
+            <phase>c</phase>
+          </item>
+          <item>
             <district>mokhotlong_c</district>
             <label>Limapong (MK-268)</label>
-          </item>
-          <item>
-<<<<<<< HEAD
-=======
-            <itextId>static_instance-site-224</itextId>
->>>>>>> 077972c5
-            <phase>c</phase>
-            <name>lithoteng_mk_131_</name>
+            <name>limapong_mk_268_</name>
+            <phase>c</phase>
+          </item>
+          <item>
             <district>mokhotlong_c</district>
             <label>Lithoteng (MK-131)</label>
-          </item>
-          <item>
-<<<<<<< HEAD
-=======
-            <itextId>static_instance-site-225</itextId>
->>>>>>> 077972c5
-            <phase>c</phase>
-            <name>moteetee_mk_037_</name>
+            <name>lithoteng_mk_131_</name>
+            <phase>c</phase>
+          </item>
+          <item>
             <district>mokhotlong_c</district>
             <label>Moteetee (MK-037)</label>
-          </item>
-          <item>
-<<<<<<< HEAD
-=======
-            <itextId>static_instance-site-226</itextId>
->>>>>>> 077972c5
-            <phase>c</phase>
-            <name>t_sila_nt_so_mk_233_</name>
+            <name>moteetee_mk_037_</name>
+            <phase>c</phase>
+          </item>
+          <item>
             <district>mokhotlong_c</district>
             <label>T'sila-nt'so (MK-233)</label>
-          </item>
-          <item>
-<<<<<<< HEAD
-=======
-            <itextId>static_instance-site-227</itextId>
->>>>>>> 077972c5
-            <phase>c</phase>
-            <name>tsoenene_mk_002_</name>
+            <name>t_sila_nt_so_mk_233_</name>
+            <phase>c</phase>
+          </item>
+          <item>
             <district>mokhotlong_c</district>
             <label>Tsoenene (MK-002)</label>
-          </item>
-          <item>
-<<<<<<< HEAD
-=======
-            <itextId>static_instance-site-228</itextId>
->>>>>>> 077972c5
-            <phase>c</phase>
-            <name>ha_nkofo_qn_120_</name>
+            <name>tsoenene_mk_002_</name>
+            <phase>c</phase>
+          </item>
+          <item>
             <district>qacha_s_nek_c</district>
             <label>Ha Nkofo (QN-120)</label>
-          </item>
-          <item>
-<<<<<<< HEAD
-=======
-            <itextId>static_instance-site-229</itextId>
->>>>>>> 077972c5
-            <phase>c</phase>
-            <name>ha_sephelane_qn_154_</name>
+            <name>ha_nkofo_qn_120_</name>
+            <phase>c</phase>
+          </item>
+          <item>
             <district>qacha_s_nek_c</district>
             <label>Ha Sephelane (QN-154)</label>
-          </item>
-          <item>
-<<<<<<< HEAD
-=======
-            <itextId>static_instance-site-230</itextId>
->>>>>>> 077972c5
-            <phase>c</phase>
-            <name>ha_tamose_qn_051_</name>
+            <name>ha_sephelane_qn_154_</name>
+            <phase>c</phase>
+          </item>
+          <item>
             <district>qacha_s_nek_c</district>
             <label>Ha Tamose (QN-051)</label>
-          </item>
-          <item>
-<<<<<<< HEAD
-=======
-            <itextId>static_instance-site-231</itextId>
->>>>>>> 077972c5
-            <phase>c</phase>
-            <name>ha_t_sita_qn_009_</name>
+            <name>ha_tamose_qn_051_</name>
+            <phase>c</phase>
+          </item>
+          <item>
             <district>qacha_s_nek_c</district>
             <label>Ha T'sita (QN-009)</label>
-          </item>
-          <item>
-<<<<<<< HEAD
-=======
-            <itextId>static_instance-site-232</itextId>
->>>>>>> 077972c5
-            <phase>c</phase>
-            <name>khubetsoana_qn_101_</name>
+            <name>ha_t_sita_qn_009_</name>
+            <phase>c</phase>
+          </item>
+          <item>
             <district>qacha_s_nek_c</district>
             <label>Khubetsoana (QN-101)</label>
-          </item>
-          <item>
-<<<<<<< HEAD
-=======
-            <itextId>static_instance-site-233</itextId>
->>>>>>> 077972c5
-            <phase>c</phase>
-            <name>lepapaneng_qn_121_</name>
+            <name>khubetsoana_qn_101_</name>
+            <phase>c</phase>
+          </item>
+          <item>
             <district>qacha_s_nek_c</district>
             <label>Lepapaneng (QN-121)</label>
-          </item>
-          <item>
-<<<<<<< HEAD
-=======
-            <itextId>static_instance-site-234</itextId>
->>>>>>> 077972c5
-            <phase>c</phase>
-            <name>rasekoele_qn_100_</name>
+            <name>lepapaneng_qn_121_</name>
+            <phase>c</phase>
+          </item>
+          <item>
             <district>qacha_s_nek_c</district>
             <label>Rasekoele (QN-100)</label>
-          </item>
-          <item>
-<<<<<<< HEAD
-=======
-            <itextId>static_instance-site-235</itextId>
->>>>>>> 077972c5
-            <phase>c</phase>
-            <name>sefaha_qn_003_</name>
+            <name>rasekoele_qn_100_</name>
+            <phase>c</phase>
+          </item>
+          <item>
             <district>qacha_s_nek_c</district>
             <label>Sefaha (QN-003)</label>
-          </item>
-          <item>
-<<<<<<< HEAD
-=======
-            <itextId>static_instance-site-236</itextId>
->>>>>>> 077972c5
-            <phase>c</phase>
-            <name>mohale_qt_196_</name>
+            <name>sefaha_qn_003_</name>
+            <phase>c</phase>
+          </item>
+          <item>
             <district>quthing_c</district>
             <label>Mohale (QT-196)</label>
-          </item>
-          <item>
-<<<<<<< HEAD
-=======
-            <itextId>static_instance-site-237</itextId>
->>>>>>> 077972c5
-            <phase>c</phase>
-            <name>mokokoane_qt_273_</name>
+            <name>mohale_qt_196_</name>
+            <phase>c</phase>
+          </item>
+          <item>
             <district>quthing_c</district>
             <label>Mokokoane (QT-273)</label>
-          </item>
-          <item>
-<<<<<<< HEAD
-=======
-            <itextId>static_instance-site-238</itextId>
->>>>>>> 077972c5
-            <phase>c</phase>
-            <name>mpharane_qt_287_</name>
+            <name>mokokoane_qt_273_</name>
+            <phase>c</phase>
+          </item>
+          <item>
             <district>quthing_c</district>
             <label>Mpharane (QT-287)</label>
-          </item>
-          <item>
-<<<<<<< HEAD
-=======
-            <itextId>static_instance-site-239</itextId>
->>>>>>> 077972c5
-            <phase>c</phase>
-            <name>paballong_qt_117_</name>
+            <name>mpharane_qt_287_</name>
+            <phase>c</phase>
+          </item>
+          <item>
             <district>quthing_c</district>
             <label>Paballong (QT-117)</label>
-          </item>
-          <item>
-<<<<<<< HEAD
-=======
-            <itextId>static_instance-site-240</itextId>
->>>>>>> 077972c5
-            <phase>c</phase>
-            <name>rat_sit_so_qt_074_</name>
+            <name>paballong_qt_117_</name>
+            <phase>c</phase>
+          </item>
+          <item>
             <district>quthing_c</district>
             <label>Rat'sit'so (QT-074)</label>
-          </item>
-          <item>
-<<<<<<< HEAD
-=======
-            <itextId>static_instance-site-241</itextId>
->>>>>>> 077972c5
-            <phase>c</phase>
-            <name>sekakeng_qt_335_</name>
+            <name>rat_sit_so_qt_074_</name>
+            <phase>c</phase>
+          </item>
+          <item>
             <district>quthing_c</district>
             <label>Sekakeng (QT-335)</label>
-          </item>
-          <item>
-<<<<<<< HEAD
-=======
-            <itextId>static_instance-site-242</itextId>
->>>>>>> 077972c5
-            <phase>c</phase>
-            <name>sello_qt_283_</name>
+            <name>sekakeng_qt_335_</name>
+            <phase>c</phase>
+          </item>
+          <item>
             <district>quthing_c</district>
             <label>Sello (QT-283)</label>
-          </item>
-          <item>
-<<<<<<< HEAD
-=======
-            <itextId>static_instance-site-243</itextId>
->>>>>>> 077972c5
-            <phase>c</phase>
-            <name>thoteng_qt_034_</name>
+            <name>sello_qt_283_</name>
+            <phase>c</phase>
+          </item>
+          <item>
             <district>quthing_c</district>
             <label>Thoteng (QT-034)</label>
-          </item>
-          <item>
-<<<<<<< HEAD
-=======
-            <itextId>static_instance-site-244</itextId>
->>>>>>> 077972c5
-            <phase>c</phase>
-            <name>ha_chooko_tt_312_</name>
+            <name>thoteng_qt_034_</name>
+            <phase>c</phase>
+          </item>
+          <item>
             <district>thaba_tseka_c</district>
             <label>Ha Chooko (TT-312)</label>
-          </item>
-          <item>
-<<<<<<< HEAD
-=======
-            <itextId>static_instance-site-245</itextId>
->>>>>>> 077972c5
-            <phase>c</phase>
-            <name>ha_ntsokoane_tt_301_</name>
+            <name>ha_chooko_tt_312_</name>
+            <phase>c</phase>
+          </item>
+          <item>
             <district>thaba_tseka_c</district>
             <label>Ha Ntsokoane (TT-301)</label>
-          </item>
-          <item>
-<<<<<<< HEAD
-=======
-            <itextId>static_instance-site-246</itextId>
->>>>>>> 077972c5
-            <phase>c</phase>
-            <name>ha_ts_oeu_khala_tt_049_</name>
+            <name>ha_ntsokoane_tt_301_</name>
+            <phase>c</phase>
+          </item>
+          <item>
             <district>thaba_tseka_c</district>
             <label>Ha Ts'oeu-Khala  (TT-049)</label>
-          </item>
-          <item>
-<<<<<<< HEAD
-=======
-            <itextId>static_instance-site-247</itextId>
->>>>>>> 077972c5
-            <phase>c</phase>
-            <name>makhuleng_tt_239_</name>
+            <name>ha_ts_oeu_khala_tt_049_</name>
+            <phase>c</phase>
+          </item>
+          <item>
             <district>thaba_tseka_c</district>
             <label>Makhuleng  (TT-239)</label>
-          </item>
-          <item>
-<<<<<<< HEAD
-=======
-            <itextId>static_instance-site-248</itextId>
->>>>>>> 077972c5
-            <phase>c</phase>
-            <name>makunyapane_tt_083_</name>
+            <name>makhuleng_tt_239_</name>
+            <phase>c</phase>
+          </item>
+          <item>
             <district>thaba_tseka_c</district>
             <label>Makunyapane  (TT-083)</label>
-          </item>
-          <item>
-<<<<<<< HEAD
-=======
-            <itextId>static_instance-site-249</itextId>
->>>>>>> 077972c5
-            <phase>c</phase>
-            <name>matsaile_manganeng_tt_411_</name>
+            <name>makunyapane_tt_083_</name>
+            <phase>c</phase>
+          </item>
+          <item>
             <district>thaba_tseka_c</district>
             <label>Matsaile Manganeng (TT-411)</label>
-          </item>
-          <item>
-<<<<<<< HEAD
-=======
-            <itextId>static_instance-site-250</itextId>
->>>>>>> 077972c5
-            <phase>c</phase>
-            <name>matsaile_moreneng_tt_038_</name>
+            <name>matsaile_manganeng_tt_411_</name>
+            <phase>c</phase>
+          </item>
+          <item>
             <district>thaba_tseka_c</district>
             <label>Matsaile Moreneng (TT-038)</label>
-          </item>
-          <item>
-<<<<<<< HEAD
-=======
-            <itextId>static_instance-site-251</itextId>
->>>>>>> 077972c5
-            <phase>c</phase>
-            <name>moeling_tt_268_</name>
+            <name>matsaile_moreneng_tt_038_</name>
+            <phase>c</phase>
+          </item>
+          <item>
             <district>thaba_tseka_c</district>
             <label>Moeling  (TT-268)</label>
-          </item>
-        </root>
-      </instance>
-      <instance id="yes_no_list">
-        <root>
-          <item>
-            <name>yes</name>
-            <label>Yes</label>
-          </item>
-          <item>
-            <name>no</name>
-            <label>No</label>
-          </item>
-        </root>
-      </instance>
-      <instance id="phase">
-        <root>
-          <item>
-            <name>a</name>
-            <label>A</label>
-          </item>
-          <item>
-            <name>a1</name>
-            <label>A1</label>
-          </item>
-          <item>
-            <name>b</name>
-            <label>B</label>
-          </item>
-          <item>
-            <name>c</name>
-            <label>C</label>
-          </item>
-        </root>
-      </instance>
-      <instance id="yes_no_list">
-        <root>
-          <item>
-            <itextId>static_instance-yes_no_list-0</itextId>
-            <name>yes</name>
-          </item>
-          <item>
-            <itextId>static_instance-yes_no_list-1</itextId>
-            <name>no</name>
-          </item>
-        </root>
-      </instance>
-      <instance id="phase">
-        <root>
-          <item>
-            <itextId>static_instance-phase-0</itextId>
-            <name>a</name>
-          </item>
-          <item>
-            <itextId>static_instance-phase-1</itextId>
-            <name>a1</name>
-          </item>
-          <item>
-            <itextId>static_instance-phase-2</itextId>
-            <name>b</name>
-          </item>
-          <item>
-            <itextId>static_instance-phase-3</itextId>
-            <name>c</name>
+            <name>moeling_tt_268_</name>
+            <phase>c</phase>
           </item>
         </root>
       </instance>
