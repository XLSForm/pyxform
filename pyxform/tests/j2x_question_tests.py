"""
Testing creation of Surveys using verbose methods
"""
from unittest import TestCase
from pyxform import *
from pyxform.question import Question
from pyxform.builder import create_survey_element_from_dict

import json

from pyxform.utils import node

TESTING_BINDINGS = True


def ctw(control):
    """
<<<<<<< HEAD
    ctw stands for control_test_wrap, but ctw is shorter and easier. using
    begin_str and end_str to take out the wrap that lxml gives us
=======
    ctw stands for control_test_wrap, but ctw is shorter and easier. using begin_str and end_str to
    take out the wrap that xml gives us
>>>>>>> 634e2573
    """
    return control.toxml()


class Json2XformQuestionValidationTests(TestCase):
    maxDiff = None

    def setUp(self):
        self.s = Survey(name=u"test")

    def test_question_type_string(self):
        simple_string_json = {
            u"label": {
                u"French": u"Nom du travailleur agricole:",
                u"English": u"Name of Community Agricultural Worker"
            },
            u"type": u"text",
            u"name": u"enumerator_name"
        }

        q = create_survey_element_from_dict(simple_string_json)

        expected_string_control_xml = u"""<input ref="/test/enumerator_name"><label ref="jr:itext('/test/enumerator_name:label')"/></input>"""

        expected_string_binding_xml = u"""
        <bind nodeset="/test/enumerator_name" type="string"/>
        """.strip()

        self.s.add_child(q)
        self.assertEqual(ctw(q.xml_control()), expected_string_control_xml)

        if TESTING_BINDINGS:
            self.assertEqual(ctw(q.xml_binding()), expected_string_binding_xml)

    def test_select_one_question_multilingual(self):
        """
        Test the lowest common denominator of question types.
        """
        simple_select_one_json = {
            u"label": {u"f": u"ftext", u"e": u"etext"},
            u"type": u"select one",
            u"name": u"qname",
            u"choices": [
                {u"label": {u"f": u"fa", u"e": u"ea"}, u"name": u"a"},
                {u"label": {u"f": u"fb", u"e": u"eb"}, u"name": u"b"}
            ]
        }

        # I copied the response in, since this is not our method of testing
        # valid return values.
        expected_select_one_control_xml = u"""<select1 ref="/test/qname"><label ref="jr:itext('/test/qname:label')"/><item><label ref="jr:itext('/test/qname/a:label')"/><value>a</value></item><item><label ref="jr:itext('/test/qname/b:label')"/><value>b</value></item></select1>"""

        expected_select_one_binding_xml = u"""
        <bind nodeset="/test/qname" type="select1"/>
        """.strip()

        q = create_survey_element_from_dict(simple_select_one_json)
        self.s.add_child(q)
        self.assertEqual(ctw(q.xml_control()), expected_select_one_control_xml)

        if TESTING_BINDINGS:
            self.assertEqual(ctw(q.xml_binding()),
                             expected_select_one_binding_xml)

    def test_simple_integer_question_type_multilingual(self):
        """
        not sure how integer questions should show up.
        """
        simple_integer_question = {
            u"label": {u"f": u"fc", u"e": u"ec"},
            u"type": u"integer",
            u"name": u"integer_q",
            u"attributes": {}
        }

        expected_integer_control_xml = u"""
        <input ref="/test/integer_q"><label ref="jr:itext('/test/integer_q:label')"/></input>
        """.strip()

        expected_integer_binding_xml = u"""
        <bind nodeset="/test/integer_q" type="int"/>
        """.strip()

        q = create_survey_element_from_dict(simple_integer_question)

        self.s.add_child(q)

        self.assertEqual(ctw(q.xml_control()), expected_integer_control_xml)

        if TESTING_BINDINGS:
            self.assertEqual(ctw(q.xml_binding()), expected_integer_binding_xml)

    def test_simple_date_question_type_multilingual(self):
        """
        not sure how date questions should show up.
        """
        simple_date_question = {u"label": {u"f": u"fd", u"e": u"ed"},
                                u"type": u"date", u"name": u"date_q",
                                u"attributes": {}}

        expected_date_control_xml = u"""
        <input ref="/test/date_q"><label ref="jr:itext('/test/date_q:label')"/></input>
        """.strip()

        expected_date_binding_xml = u"""
        <bind nodeset="/test/date_q" type="date"/>
        """.strip()

        q = create_survey_element_from_dict(simple_date_question)
        self.s.add_child(q)
        self.assertEqual(ctw(q.xml_control()), expected_date_control_xml)

        if TESTING_BINDINGS:
            self.assertEqual(ctw(q.xml_binding()), expected_date_binding_xml)

    def test_simple_phone_number_question_type_multilingual(self):
        """
        not sure how phone number questions should show up.
        """
        simple_phone_number_question = {
            u"label": {u"f": u"fe", u"e": u"ee"},
            u"type": u"phone number",
            u"name": u"phone_number_q",
        }

        expected_phone_number_control_xml = u"""<input ref="/test/phone_number_q"><label ref="jr:itext('/test/phone_number_q:label')"/><hint>Enter numbers only.</hint></input>"""

        expected_phone_number_binding_xml = u"""
        <bind constraint="regex(., '^\d*$')" nodeset="/test/phone_number_q" type="string"/>
        """.strip()

        q = create_survey_element_from_dict(simple_phone_number_question)
        self.s.add_child(q)
        self.assertEqual(ctw(q.xml_control()),
                         expected_phone_number_control_xml)

        if TESTING_BINDINGS:
            self.assertEqual(ctw(q.xml_binding()),
                             expected_phone_number_binding_xml)

    def test_simple_select_all_question_multilingual(self):
        """
        not sure how select all questions should show up...
        """
        simple_select_all_question = {
            u"label": {u"f": u"f choisit", u"e": u"e choose"},
            u"type": u"select all that apply",
            u"name": u"select_all_q",
            u"choices": [
                {u"label": {u"f": u"ff", u"e": u"ef"}, u"name": u"f"},
                {u"label": {u"f": u"fg", u"e": u"eg"}, u"name": u"g"},
                {u"label": {u"f": u"fh", u"e": u"eh"}, u"name": u"h"}
            ]
        }

        expected_select_all_control_xml = u"""<select ref="/test/select_all_q"><label ref="jr:itext('/test/select_all_q:label')"/><item><label ref="jr:itext('/test/select_all_q/f:label')"/><value>f</value></item><item><label ref="jr:itext('/test/select_all_q/g:label')"/><value>g</value></item><item><label ref="jr:itext('/test/select_all_q/h:label')"/><value>h</value></item></select>"""

        expected_select_all_binding_xml = u"""
<bind nodeset="/test/select_all_q" type="select"/>
        """.strip()

        q = create_survey_element_from_dict(simple_select_all_question)
        self.s.add_child(q)
        self.assertEqual(ctw(q.xml_control()), expected_select_all_control_xml)

        if TESTING_BINDINGS:
            self.assertEqual(ctw(q.xml_binding()),
                             expected_select_all_binding_xml)

    def test_simple_decimal_question_multilingual(self):
        """
        not sure how decimal should show up.
        """
        simple_decimal_question = {u"label": {u"f": u"f text", u"e": u"e text"},
                                   u"type": u"decimal", u"name": u"decimal_q",
                                   u"attributes": {}}

        expected_decimal_control_xml = u"""
        <input ref="/test/decimal_q"><label ref="jr:itext('/test/decimal_q:label')"/></input>
        """.strip()

        expected_decimal_binding_xml = u"""
        <bind nodeset="/test/decimal_q" type="decimal"/>
        """.strip()

        q = create_survey_element_from_dict(simple_decimal_question)
        self.s.add_child(q)
        self.assertEqual(ctw(q.xml_control()), expected_decimal_control_xml)

        if TESTING_BINDINGS:
            self.assertEqual(ctw(q.xml_binding()), expected_decimal_binding_xml)<|MERGE_RESOLUTION|>--- conflicted
+++ resolved
@@ -15,13 +15,8 @@
 
 def ctw(control):
     """
-<<<<<<< HEAD
     ctw stands for control_test_wrap, but ctw is shorter and easier. using
-    begin_str and end_str to take out the wrap that lxml gives us
-=======
-    ctw stands for control_test_wrap, but ctw is shorter and easier. using begin_str and end_str to
-    take out the wrap that xml gives us
->>>>>>> 634e2573
+    begin_str and end_str to take out the wrap that xml gives us
     """
     return control.toxml()
 
