--- conflicted
+++ resolved
@@ -1,10 +1,6 @@
-<<<<<<< HEAD
 from lxml import etree
 from formencode.doctest_xml_compare import xml_compare
 from unittest import TestCase
-=======
-from unittest2 import TestCase
->>>>>>> 1a784633
 from pyxform.builder import SurveyElementBuilder, create_survey_from_xls
 from pyxform.xls2json import print_pyobj_to_json
 from pyxform import Survey, InputQuestion
@@ -21,13 +17,9 @@
         path = utils.path_to_text_fixture('widgets.xml')
         survey.to_xml
         with open(path) as f:
-<<<<<<< HEAD
             expected = etree.fromstring(survey.to_xml())
             result = etree.fromstring(f.read())
             self.assertTrue(xml_compare(expected, result))
-=======
-            self.assertMultiLineEqual(survey.to_xml(), f.read())
->>>>>>> 1a784633
 
     def test_unknown_question_type(self):
         survey = utils.build_survey('unknown_question_type.xls')
