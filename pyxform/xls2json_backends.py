"""
XLS-to-dict and csv-to-dict are essentially backends for xls2json.
"""
import xlrd
from xlrd import XLRDError
from collections import defaultdict
import csv
import cStringIO
import constants
import re
import datetime
from errors import PyXFormError


def xls_to_dict(path_or_file):
    """
    Return a Python dictionary with a key for each worksheet
    name. For each sheet there is a list of dictionaries, each
    dictionary corresponds to a single row in the worksheet. A
    dictionary has keys taken from the column headers and values
    equal to the cell value for that row and column.
    All the keys and leaf elements are unicode text.
    """
    try:
        if isinstance(path_or_file, basestring):
            workbook = xlrd.open_workbook(filename=path_or_file)
        else:
            workbook = xlrd.open_workbook(file_contents=path_or_file.read())
    except XLRDError, e:
        raise PyXFormError("Error reading .xls file: %s" % e.message)

    def xls_value_to_unicode(value, value_type):
        """
        Take a xls formatted value and try to make a unicode string representation.
        """
        if value_type == xlrd.XL_CELL_BOOLEAN:
            return u"TRUE" if value else u"FALSE"
        elif value_type == xlrd.XL_CELL_NUMBER:
            #Try to display as an int if possible.
            int_value = int(value)
            if int_value == value:
                return unicode(int_value)
            else:
                return unicode(value)
        elif value_type is xlrd.XL_CELL_DATE:
            #Warn that it is better to single quote as a string.
            #error_location = cellFormatString % (ss_row_idx, ss_col_idx)
            #raise Exception("Cannot handle excel formatted date at " + error_location)
            datetime_or_time_only = xlrd.xldate_as_tuple(value, workbook.datemode)
            if datetime_or_time_only[:3] == (0, 0, 0):
                # must be time only
                return unicode(datetime.time(*datetime_or_time_only[3:]))
            return unicode(datetime.datetime(*datetime_or_time_only))
        else:
            return unicode(value)

    def xls_to_dict_normal_sheet(sheet):
        def iswhitespace(string):
            return (isinstance(string, basestring) and len(string.strip()) == 0)
            
        #Check for duplicate column headers
        column_header_set = set()
        for column in range(0, sheet.ncols):
            column_header = sheet.cell_value(0, column)
            if column_header in column_header_set:
                raise PyXFormError(u"Duplicate column header: %s" % column_header)
            # xls file with 3 columns mostly have a 3 more columns that are
            # blank by default or something, skip during check
<<<<<<< HEAD
            if column_header is not None:
                if not iswhitespace(column_header):
                    column_header_set.add(column_header)
        
=======
            if column_header is not None and column_header != "":
                column_header_set.add(column_header)

>>>>>>> eea52d2e
        result = []
        for row in range(1, sheet.nrows):
            row_dict = {}
            for column in range(0, sheet.ncols):
                #Changing to cell_value function
                key = u"%s" % sheet.cell_value(0, column)  # convert to string, in case it is not string
                key = key.strip()
                value = sheet.cell_value(row, column)
                # remove whitespace at the beginning and end of value
                if isinstance(value, basestring):
                    value = value.strip()
                value_type = sheet.cell_type(row, column)
                if value is not None:
                    if not iswhitespace(value):
                        row_dict[key] = xls_value_to_unicode(value, value_type)
#            Taking this condition out so I can get accurate row numbers.
#            TODO: Do the same for csvs
#            if row_dict != {}:
            result.append(row_dict)
        return result
    def xls_value_from_sheet(sheet, row, column):
        value = sheet.cell_value(row, column)
        value_type = sheet.cell_type(row, column)
        if value is not None and value != "":
            return xls_value_to_unicode(value, value_type)
        else: raise PyXFormError("Empty Value")
    def xls_to_dict_cascade_sheet(sheet):
        result = []
        for column in range(1, sheet.ncols): # col 1 = headers; don't process
            # first row value for this column is the key
            col_dict = {}
            col_name = sheet.cell_value(0, column)
            col_dict["name"] = col_name
            col_dict["choice_labels"] = []
            col_dict["prev_choice_labels"] = []
            for row in range(1, sheet.nrows):

                # pass 0: build col_dict for first time
                key = sheet.cell_value(row , 0)
                if key=="choice_label":
                    col_dict["choice_labels"].append(xls_value_from_sheet(sheet, row, column))
                    if column > 1: col_dict["prev_choice_labels"].append(xls_value_from_sheet(sheet, row, column - 1))
                else:
                    col_dict[key] = xls_value_from_sheet(sheet, row, column)

                # pass 1: make sure choice_labels are unique, while keeping the paired prev_choice_label consistent
                def f(l, (x1,x2)):
                    if (x1,x2) in l: return l
                    else: return l + [(x1,x2)]
                zipped = reduce(f, zip(col_dict["choice_labels"], col_dict["prev_choice_labels"] or col_dict["choice_labels"]), [])
                col_dict["choice_labels"] = [a for a,b in zipped]
                if column > 1: col_dict["prev_choice_labels"] = [b for a,b in zipped]
                # end make things unique
            result.append(col_dict)

        # pass 2: explode things according to prev_choices
        result2 = []
        def slugify(s): return re.sub(r'\W+', '_', s.lower())
        prefix = "$PREFIX$"
        for index,level in enumerate(result):
            if index==0:
                result2.append({'lambda': {
                    "name": prefix + '_' + level['name'],
                    "label": level['label'],
                    "children": [{'name': slugify(x), 'label': x} for x in level['choice_labels']],
                    "type": "select one",
                }})
                result2.append({"stopper" : level['name']})
                continue
            calc_formula_string = "'ERROR'"
            for prev_choice_label in set(level["prev_choice_labels"]):
                prev_choice_name = slugify(prev_choice_label)
                my_name = prefix + '_' + level["name"] + "_in_" + prev_choice_name
                prev_choice_val = "${" + prefix + "_" + result[index-1]["name"] + "}"
                result2.append({'lambda': {
                    "name" : my_name,
                    "label" : level["label"],
                    "children" : [{'name': slugify(x), 'label': x}
                                  for (x,y) in zip(level["choice_labels"], level["prev_choice_labels"]) if y==prev_choice_label],
                    "bind": {u'relevant' : prev_choice_val + "='" + prev_choice_name + "'"},
                    "type" : "select one"
                }})
                calc_formula_string = calc_formula_string.replace("'ERROR'", "if(" + prev_choice_val + "='" + prev_choice_name + "', ${" + my_name + "}, 'ERROR')")
            result2.append({'lambda': {
                    "name" : prefix + '_' + level["name"],
                    "type" : "calculate",
                    "bind": {u'calculate' : calc_formula_string}}} )
            result2.append({"stopper" : level['name']})
        return result2

    def _xls_to_dict_cascade_sheet(sheet):
        result = []
        rs_dict = {}  # tmp dict to hold entire structure

        def slugify(s): return re.sub(r'\W+', '_', s.strip().lower())
        prefix = "$PREFIX$"
        # get col headers and position first, ignore first column
        for column in range(1, sheet.ncols):
            col_name = sheet.cell_value(0, column)
            rs_dict[col_name] = {
                'pos': column,
                'data': [],
                'itemset': col_name,
                'type': constants.SELECT_ONE,
                'name':
                    prefix if (column == sheet.ncols - 1) else u''.join(
                        [prefix, '_', col_name]),
                'label': sheet.cell_value(1, column)}
            if column > 1:
                rs_dict[col_name]['parent'] = sheet.cell_value(0, column - 1)
            else:
                rs_dict[col_name]['choices'] = []
            choice_filter = ''
            for a in range(1, column):
                prev_col_name = sheet.cell_value(0, a)
                if choice_filter != '':
                    choice_filter += ' and %s=${%s_%s}' %\
                                     (prev_col_name, prefix, prev_col_name)
                else:
                    choice_filter += '%s=${%s_%s}' % \
                                     (prev_col_name, prefix, prev_col_name)
            rs_dict[col_name]['choice_filter'] = choice_filter
        # get data, use new cascade dict structure, data starts on 3 row
        for row in range(2, sheet.nrows):
            # go through each header aka column
            for col_name in rs_dict:
                column = rs_dict[col_name]['pos']
                cell_data = xls_value_from_sheet(sheet, row, column)
                try:
                    rs_dict[col_name]['data'].index(slugify(cell_data))
                except ValueError:
                    rs_dict[col_name]['data'].append(slugify(cell_data))
                    if rs_dict[col_name].has_key('choices'):
                        l={'name': slugify(cell_data), 'label': cell_data}
                        rs_dict[col_name]['choices'].append(l)
                data = {
                    'name': slugify(cell_data),
                    'label': cell_data.strip(),
                    constants.LIST_NAME: col_name
                }
                for prev_column in range(1, column):
                    prev_col_name = sheet.cell_value(0, prev_column)
                    data[prev_col_name] = slugify(xls_value_from_sheet(
                        sheet, row, prev_column))
                result.append(data)
        # order
        kl = []
        for column in range(1, sheet.ncols):
            col_name = sheet.cell_value(0, column)
            if rs_dict[col_name].has_key('parent'):
                rs_dict[col_name].pop('parent')
            if rs_dict[col_name].has_key('pos'):
                rs_dict[col_name].pop('pos')
            if rs_dict[col_name].has_key('data'):
                rs_dict[col_name].pop('data')
            kl.append(rs_dict[col_name])

    # create list with no duplicates
        choices = []
        for rec in result:
            c = 0
            for check in result:
                if rec == check:
                    c += 1
            if c == 1:
                choices.append(rec)
            else:
                try:
                    choices.index(rec)
                except ValueError:
                    choices.append(rec)
        return [{'choices': choices, 'questions': kl}]


    result = {}
    for sheet in workbook.sheets():
        if sheet.name==constants.CASCADING_CHOICES:
            result[sheet.name] = _xls_to_dict_cascade_sheet(sheet)
        else:
            result[sheet.name] = xls_to_dict_normal_sheet(sheet)
    return result

def get_cascading_json(sheet_list, prefix, level):
    return_list = []
    for row in sheet_list:
        if row.has_key('stopper'):
            if row['stopper'] == level:
                return_list[-1]["name"] = prefix # last element's name IS the prefix; doesn't need level
                return return_list
            else:
                continue
        elif row.has_key('lambda'):
            def replace_prefix(d, prefix):
                for k, v in d.items():
                    if isinstance(v, basestring):
                        d[k] = v.replace('$PREFIX$', prefix)
                    elif isinstance(v, dict):
                        d[k] = replace_prefix(v, prefix)
                    elif isinstance(v, list):
                        d[k] = map(lambda x:replace_prefix(x, prefix), v)
                return d
            return_list.append(replace_prefix(row['lambda'], prefix))
    raise PyXFormError(
        "Found a cascading_select " + level + ", but could not"
        " find " + level + "in cascades sheet.")

def csv_to_dict(path_or_file):
    if isinstance(path_or_file, basestring):
        with open(path_or_file) as f:
            csv_data = f.read()
    else:
        csv_data = path_or_file.read()

    _dict = {}
    def first_column_as_sheet_name(row):
        if len(row) == 0:
            return (None, None)
        elif len(row) == 1:
            return (row[0], None)
        else:
            s_or_c = row[0]
            content = row[1:]
            if s_or_c == '':
                s_or_c = None
            #concatenate all the strings in content
            if reduce(lambda x, y: x+y, content) == '':
                # content is a list of empty strings
                content = None
            return (s_or_c, content)

    reader = csv.reader(csv_data.split("\n"))
    sheet_name = None
    current_headers = None
    for row in reader:
        survey_or_choices, content = first_column_as_sheet_name(row)
        if survey_or_choices != None:
            sheet_name = survey_or_choices
            if sheet_name not in _dict:
                _dict[unicode(sheet_name)] = []
            current_headers = None
        if content != None:
            if current_headers == None:
                current_headers = content
            else:
                _d = {}
                for key, val in zip(current_headers, content):
                    if val != "":
                        #Slight modification so values are striped
                        #this is because csvs often spaces following commas (but the csv reader might already handle that.)
                        _d[unicode(key)] = unicode(val.strip())
                _dict[sheet_name].append(_d)
    return _dict


"""
I want the ability to go:

    xls => csv
so that we can go:
    xls => csv => survey

and some day:
    csv => xls

"""

def convert_file_to_csv_string(path):
    """
    This will open a csv or xls file and return a CSV in the format:
        sheet_name1
        ,col1,col2
        ,r1c1,r1c2
        ,r2c1,r2c2
        sheet_name2
        ,col1,col2
        ,r1c1,r1c2
        ,r2c1,r2c2

    Currently, it processes csv files and xls files to ensure consistent
    csv delimiters, etc. for tests.
    """
    if path.endswith(".csv"):
        imported_sheets = csv_to_dict(path)
    else:
        imported_sheets = xls_to_dict(path)
    foo = cStringIO.StringIO()
    writer = csv.writer(foo, delimiter=',', quotechar='"', quoting=csv.QUOTE_MINIMAL)
    for sheet_name, rows in imported_sheets.items():
        writer.writerow([sheet_name])
        out_keys = []
        out_rows = []
        for row in rows:
            out_row = []
            for key in row.keys():
                if key not in out_keys:
                    out_keys.append(key)
            for out_key in out_keys:
                out_row.append(row.get(out_key, None))
            out_rows.append(out_row)
        writer.writerow([None] + out_keys)
        for out_row in out_rows:
            writer.writerow([None] + out_row)
    return foo.getvalue()<|MERGE_RESOLUTION|>--- conflicted
+++ resolved
@@ -57,7 +57,7 @@
     def xls_to_dict_normal_sheet(sheet):
         def iswhitespace(string):
             return (isinstance(string, basestring) and len(string.strip()) == 0)
-            
+
         #Check for duplicate column headers
         column_header_set = set()
         for column in range(0, sheet.ncols):
@@ -66,16 +66,10 @@
                 raise PyXFormError(u"Duplicate column header: %s" % column_header)
             # xls file with 3 columns mostly have a 3 more columns that are
             # blank by default or something, skip during check
-<<<<<<< HEAD
             if column_header is not None:
                 if not iswhitespace(column_header):
                     column_header_set.add(column_header)
-        
-=======
-            if column_header is not None and column_header != "":
-                column_header_set.add(column_header)
-
->>>>>>> eea52d2e
+
         result = []
         for row in range(1, sheet.nrows):
             row_dict = {}
