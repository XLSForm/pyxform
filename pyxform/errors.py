"""
Common base classes for pyxform exceptions.
"""

<<<<<<< HEAD
from string import Formatter
=======
from enum import Enum
from string import Formatter
from typing import Any
>>>>>>> 7fcc25f7


class _ErrorFormatter(Formatter):
    """Allows specifying a default for missing format keys."""

    def __init__(self, default_value: str = "unknown"):
        self.default_value: str = default_value

    def get_value(self, key, args, kwargs):
        if isinstance(key, str):
<<<<<<< HEAD
            value = kwargs.get(key, None)
            if value is None:
                return self.default_value
            else:
                return value
=======
            return kwargs.get(key, self.default_value)
>>>>>>> 7fcc25f7
        else:
            return super().get_value(key, args, kwargs)


_ERROR_FORMATTER = _ErrorFormatter()


<<<<<<< HEAD
class Detail:
=======
class _Detail:
>>>>>>> 7fcc25f7
    """ErrorCode details."""

    __slots__ = ("msg", "name")

    def __init__(self, name: str, msg: str) -> None:
        self.name: str = name
        self.msg: str = msg

    def format(self, **kwargs):
        return _ERROR_FORMATTER.format(self.msg, **kwargs)

<<<<<<< HEAD
=======

class ErrorCode(Enum):
    PYREF_001: _Detail = _Detail(
        name="PyXForm Reference Parsing Failed",
        msg=(
            "[row : {row}] On the '{sheet}' sheet, the '{column}' value is invalid. "
            "Reference variables must start with '${{', then a question name, and end with '}}'."
        ),
    )
    PYREF_002: _Detail = _Detail(
        name="PyXForm Reference Parsing Limit Reached",
        msg=(
            "[row : {row}] On the '{sheet}' sheet, the '{column}' value is invalid. "
            "Reference variable lists must have a comma between each variable."
        ),
    )
    PYREF_003: _Detail = _Detail(
        name="PyXForm Reference Question Not Found",
        msg=(
            "[row : {row}] On the '{sheet}' sheet, the '{column}' value is invalid. "
            "Reference variables must refer to a question name. Could not find '{q}'."
        ),
    )
    INTERNAL_001: _Detail = _Detail(
        name="Internal error: Incorrectly Processed Question Trigger Data",
        msg=(
            "Internal error: "
            "PyXForm expected processed trigger data as a tuple, but received a "
            "type '{type}' with value '{value}'."
        ),
    )

>>>>>>> 7fcc25f7

class PyXFormError(Exception):
    """Common base class for pyxform exceptions."""

    def __init__(
        self, *args, code: ErrorCode | None = None, context: dict[str, Any] | None = None
    ) -> None:
        """
        :param args: Args for the base exception, such as a pre-formatted error message.
        :param code: If provided, used for an error message template.
        :param context: If provided, used to format the error message template.
        """
        super().__init__(*args)
        self.code: ErrorCode | None = code
        self.context: dict = context if context else {}

    def __str__(self):
        return self.__repr__()

    def __repr__(self):
        if self.code:
            if self.context:
                return self.code.value.format(**self.context)
            else:
                # If there's somehow no context for creating a helpful message, at least
                # try to give some kind of normal-looking indication of the type of issue.
                return self.code.value.name
        elif self.args[0]:
            return self.args[0]
        else:
            return super().__repr__()


class ValidationError(PyXFormError):
    """Common base class for pyxform validation exceptions."""


class PyXFormReadError(PyXFormError):
    """Common base class for pyxform exceptions occuring during reading XLSForm data."""<|MERGE_RESOLUTION|>--- conflicted
+++ resolved
@@ -2,13 +2,9 @@
 Common base classes for pyxform exceptions.
 """
 
-<<<<<<< HEAD
-from string import Formatter
-=======
 from enum import Enum
 from string import Formatter
 from typing import Any
->>>>>>> 7fcc25f7
 
 
 class _ErrorFormatter(Formatter):
@@ -19,15 +15,11 @@
 
     def get_value(self, key, args, kwargs):
         if isinstance(key, str):
-<<<<<<< HEAD
             value = kwargs.get(key, None)
             if value is None:
                 return self.default_value
             else:
                 return value
-=======
-            return kwargs.get(key, self.default_value)
->>>>>>> 7fcc25f7
         else:
             return super().get_value(key, args, kwargs)
 
@@ -35,11 +27,7 @@
 _ERROR_FORMATTER = _ErrorFormatter()
 
 
-<<<<<<< HEAD
 class Detail:
-=======
-class _Detail:
->>>>>>> 7fcc25f7
     """ErrorCode details."""
 
     __slots__ = ("msg", "name")
@@ -51,32 +39,30 @@
     def format(self, **kwargs):
         return _ERROR_FORMATTER.format(self.msg, **kwargs)
 
-<<<<<<< HEAD
-=======
 
 class ErrorCode(Enum):
-    PYREF_001: _Detail = _Detail(
+    PYREF_001: Detail = Detail(
         name="PyXForm Reference Parsing Failed",
         msg=(
             "[row : {row}] On the '{sheet}' sheet, the '{column}' value is invalid. "
             "Reference variables must start with '${{', then a question name, and end with '}}'."
         ),
     )
-    PYREF_002: _Detail = _Detail(
+    PYREF_002: Detail = Detail(
         name="PyXForm Reference Parsing Limit Reached",
         msg=(
             "[row : {row}] On the '{sheet}' sheet, the '{column}' value is invalid. "
             "Reference variable lists must have a comma between each variable."
         ),
     )
-    PYREF_003: _Detail = _Detail(
+    PYREF_003: Detail = Detail(
         name="PyXForm Reference Question Not Found",
         msg=(
             "[row : {row}] On the '{sheet}' sheet, the '{column}' value is invalid. "
             "Reference variables must refer to a question name. Could not find '{q}'."
         ),
     )
-    INTERNAL_001: _Detail = _Detail(
+    INTERNAL_001: Detail = Detail(
         name="Internal error: Incorrectly Processed Question Trigger Data",
         msg=(
             "Internal error: "
@@ -85,7 +71,6 @@
         ),
     )
 
->>>>>>> 7fcc25f7
 
 class PyXFormError(Exception):
     """Common base class for pyxform exceptions."""
