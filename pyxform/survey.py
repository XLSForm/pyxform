--- conflicted
+++ resolved
@@ -1,23 +1,22 @@
-from question import MultipleChoiceQuestion
 from section import Section
 from question import Question
-from utils import node, SEP, XFORM_TAG_REGEXP
+from utils import node, XFORM_TAG_REGEXP
 from datetime import datetime
 from collections import defaultdict
 import codecs
 import re
-import json
 import os
 from odk_validate import check_xform
 from survey_element import SurveyElement
 
 nsmap = {
-    u"xmlns" : u"http://www.w3.org/2002/xforms",
-    u"xmlns:h" : u"http://www.w3.org/1999/xhtml",
-    u"xmlns:ev" : u"http://www.w3.org/2001/xml-events",
-    u"xmlns:xsd" : u"http://www.w3.org/2001/XMLSchema",
-    u"xmlns:jr" : u"http://openrosa.org/javarosa",
+    u"xmlns": u"http://www.w3.org/2002/xforms",
+    u"xmlns:h": u"http://www.w3.org/1999/xhtml",
+    u"xmlns:ev": u"http://www.w3.org/2001/xml-events",
+    u"xmlns:xsd": u"http://www.w3.org/2001/XMLSchema",
+    u"xmlns:jr": u"http://openrosa.org/javarosa",
     }
+
 
 class Survey(Section):
     def __init__(self, *args, **kwargs):
@@ -41,7 +40,7 @@
                     node(u"h:body", *self.xml_control()),
                     **nsmap
                     )
-        
+
         # return E(ns("h", "html"),
         #          E(ns("h", "head"),
         #            E(ns("h", "title"), self.get_name()),
@@ -51,15 +50,11 @@
         #          )
 
     def xml_model(self):
+        self._setup_media()
         self._setup_translations()
-<<<<<<< HEAD
         if self._languages != []:
-=======
-        self._setup_media()
-        if self._translations:
->>>>>>> bd1ca3b5
             return node("model",
-                        self.xml_translations_and_media(),
+                        self.xml_translations(),  # todo: add media
                         node("instance", self.xml_instance()),
                         *self.xml_bindings()
                         )
@@ -69,7 +64,6 @@
                     )
 
     def _setup_translations(self):
-<<<<<<< HEAD
         languages = set()
         for survey_element in self.iter_children():
             for display_element in ["label", "hint"]:
@@ -79,53 +73,65 @@
                         languages.add(language)
         self._languages = list(languages)
 
+        # old code for setting up translations
+        # self._translations = defaultdict(dict)
+        # for e in self.iter_children():
+        #     translation_keys = e.get_translation_keys()
+        #     for key in translation_keys.keys():
+        #         translation_key = translation_keys[key]
+        #         text = e.get(key)
+        #         if type(text)==dict:
+        #             for lang in text.keys():
+        #                 if translation_key in self._translations[lang]:
+        #                     assert self._translations[lang][translation_key] == text[lang], "The labels for this translation key are inconsistent %(key)s %(label)s" % {"key" : translation_key, "label" : text[lang]}
+        #                 else:
+        #                     self._translations[lang][translation_key] = text[lang]
+
     def xml_translations(self):
-        result = []
+        def _create_text_node(text, path):
+            return node("text",
+                        node("value", text),
+                        id=path
+                        )
+
+        def _create_text_nodes(survey_element):
+            result = defaultdict(dict)
+            for display_element in [u"label", u"hint"]:
+                d = survey_element.get(display_element)
+                if type(d) == dict:
+                    for language, text in d.items():
+                        path = survey_element.get_xpath() + u":" + \
+                            display_element
+                        result[display_element][language] = \
+                            _create_text_node(text, path)
+            return result
+
+        translations = []
         for language in self._languages:
             translation_node = node("translation", lang=language)
-            result.append(translation_node)
+            translations.append(translation_node)
             for survey_element in self.iter_children():
+                d = _create_text_nodes(survey_element)
                 for display_element in ["label", "hint"]:
-                    d = survey_element.get(display_element)
-                    if type(d) == dict and d != {}:
-                        text = d.get(language, u"-")
-                        translation_path = u":".join([
-                                survey_element.get_xpath(),
-                                display_element
-                                ])
-                        result[-1].appendChild(
-                            node("text",
-                                node("value", text),
-                                id=translation_path
-                                )
-                            )
-=======
-        self._translations = defaultdict(dict)
-        for e in self.iter_children():
-            translation_keys = e.get_translation_keys()
-            for key in translation_keys.keys():
-                translation_key = translation_keys[key]
-                text = e.get(key)
-                if type(text)==dict:
-                    for lang in text.keys():
-                        if translation_key in self._translations[lang]:
-                            assert self._translations[lang][translation_key] == text[lang], "The labels for this translation key are inconsistent %(key)s %(label)s" % {"key" : translation_key, "label" : text[lang]}
-                        else:
-                            self._translations[lang][translation_key] = text[lang]
-                            
+                    if display_element in d:
+                        translations[-1].appendChild(d[display_element][language])
+        return node("itext", *translations)
+
     def _setup_media(self):
         """
-        Merges any media files in with the translations so that they all end up in the itext node. This method is handles the following cases:
+        Merges any media files in with the translations so that they
+        all end up in the itext node. This method is handles the
+        following cases:
             -Media files exist and no label translations exist
             -Media files exist and label translations exist
             -Media translations exist and label translations exist
-            
+
         The following cases are not yet covered:
             -Media files exist and no label is provided at all
-            -Media translations exist and no label translations exist (is this valid? Do we need to support it?)
-        """
-        translationsExist = self._translations
-        if not translationsExist:
+            -Media translations exist and no label translations exist
+            (is this valid? Do we need to support it?)
+        """
+        if not hasattr(self, "_translations"):
             self._translations = defaultdict(dict)
         for e in self.iter_children():
             media_keys = e.get_media_keys()
@@ -137,7 +143,7 @@
                         #Check if this media file's language is specified
                         langs = [media_type.partition(":")[-1]]
                         media_type_to_store = media_type.partition(":")[0]
-                        
+
                         langsExist = langs != [u'']
                         if not langsExist and not translationsExist:
                             #If no language is specified, just default to English
@@ -148,34 +154,34 @@
                             #all languages
                             langs = self._translations.keys()
                             media_type_to_store = media_type
-                        
+
                         for lang in langs:
                             if media_type_to_store in SurveyElement.SUPPORTED_MEDIA:
                                 #Find the translation node we will be adding to
                                 translation_key = media_key.partition(":")[0] + ":label"
-                                
+
                                 if not translationsExist:
                                     #If there are no translations specified, pull the generic label
                                     translation_label = e.to_dict()[u"label"]
                                 else:
                                     translation_label = self._translations[lang][translation_key]
-                                
+
                                 #Initialize the entry to a dictionary
                                 if not (translation_key in self._translations[lang] and type(self._translations[lang][translation_key]) == dict):
                                     self._translations[lang][translation_key] = {"long": translation_label}
-                                
+
                                 self._translations[lang][translation_key][media_type_to_store]= text[media_type]
-                            
+
                             else:
                                 raise Exception("Media type: " + media_type_to_store + " not supported")        
-    
+
     def xml_translations_and_media(self):
         result = []
         for lang in self._translations.keys():
             result.append(node("translation", lang=lang))
             for label_name in self._translations[lang].keys():
                 itext_nodes = []
-                
+
                 if type(self._translations[lang][label_name]) == dict:
                     for media_type in self._translations[lang][label_name]:
                         if media_type == "long":
@@ -186,9 +192,7 @@
                     itext_nodes.append(node("value", self._translations[lang][label_name], form="long"))
 
                 result[-1].appendChild(node("text", *itext_nodes, id=label_name))
->>>>>>> bd1ca3b5
         return node("itext", *result)
-        
 
     def date_stamp(self):
         return self._created.strftime("%Y_%m_%d")
@@ -212,10 +216,10 @@
         producing.
         """
         return self.xml().toxml()
-    
+
     def __unicode__(self):
         return "<survey name='%s' element_count='%s'>" % (self.get_name(), len(self._children))
-    
+
     def _setup_xpath_dictionary(self):
         self._xpath = {}
         for element in self.iter_children():
@@ -224,7 +228,7 @@
                     self._xpath[element.get_name()] = None
                 else:
                     self._xpath[element.get_name()] = element.get_xpath()
-        
+
     def _var_repl_function(self):
         """
         Given a dictionary of xpaths, return a function we can use to
@@ -245,7 +249,8 @@
         return re.sub(bracketed_tag, self._var_repl_function(), text)
 
     def print_xform_to_file(self, path="", validate=True):
-        if not path: path = self.id_string() + ".xml"
+        if not path:
+            path = self.id_string() + ".xml"
         fp = codecs.open(path, mode="w", encoding="utf-8")
         fp.write(self._to_xml())
         fp.close()
@@ -259,7 +264,7 @@
         self.print_xform_to_file(temporary_file_path)
         os.remove(temporary_file_name)
         return self._to_xml()
-        
+
     def instantiate(self):
         from instance import SurveyInstance
         return SurveyInstance(self)