"""
Survey module with XForm Survey objects and utility functions.
"""

import os
import re
import tempfile
import xml.etree.ElementTree as ETree
from collections import defaultdict
from collections.abc import Generator, Iterable
from datetime import datetime
from itertools import chain
from pathlib import Path

from pyxform import aliases, constants
from pyxform.constants import EXTERNAL_INSTANCE_EXTENSIONS, NSMAP
from pyxform.errors import PyXFormError, ValidationError
from pyxform.external_instance import ExternalInstance
from pyxform.instance import SurveyInstance
from pyxform.parsing.expression import RE_PYXFORM_REF
from pyxform.parsing.instance_expression import replace_with_output
from pyxform.question import Itemset, MultipleChoiceQuestion, Option, Question, Tag
from pyxform.section import SECTION_EXTRA_FIELDS, Section
from pyxform.survey_element import _GET_SENTINEL, SURVEY_ELEMENT_FIELDS, SurveyElement
from pyxform.utils import (
    LAST_SAVED_INSTANCE_NAME,
    DetachableElement,
    escape_text_for_xml,
    node,
)
from pyxform.validators import enketo_validate, odk_validate
from pyxform.validators.pyxform.iana_subtags.validation import get_languages_with_bad_tags
from pyxform.validators.pyxform.pyxform_reference import (
    has_pyxform_reference_with_last_saved,
    is_pyxform_reference_candidate,
)

RE_BRACKET = re.compile(r"\[([^]]+)\]")
RE_FUNCTION_ARGS = re.compile(r"\b[^()]+\((.*)\)$")
RE_INDEXED_REPEAT = re.compile(r"indexed-repeat\([^)]+\)")
RE_INSTANCE = re.compile(r"instance\([^)]+.+")
RE_INSTANCE_SECONDARY_REF = re.compile(
    r"(instance\(.*\)\/root\/item\[.*?(\$\{.*\})\]\/.*?)\s"
)
RE_PULLDATA = re.compile(r"(pulldata\s*\(\s*)(.*?),")
SEARCH_FUNCTION_REGEX = re.compile(r"search\(.*?\)")
SELECT_TYPES = set(aliases.select)


class InstanceInfo:
    """Standardise Instance details relevant during XML generation."""

    __slots__ = ("context", "instance", "name", "src", "type")

    def __init__(
        self,
        type: str,
        context: str | None,
        name: str,
        src: str | None,
        instance: "DetachableElement",
    ):
        self.type: str = type
        self.context: str | None = context
        self.name: str = name
        self.src: str | None = src
        self.instance: DetachableElement = instance


def register_nsmap():
    """Function to register NSMAP namespaces with ETree"""
    for prefix, uri in NSMAP.items():
        prefix_no_xmlns = prefix.replace("xmlns", "").replace(":", "")
        ETree.register_namespace(prefix_no_xmlns, uri)


register_nsmap()


def share_same_repeat_parent(
    target: SurveyElement,
    source: SurveyElement,
    lcar_steps_source: int,
    lcar: SurveyElement,
    reference_parent: bool = False,
):
    """
    Returns a tuple of the number of steps from the source xpath to the lowest common
    ancestor repeat, and the xpath to the target xpath from the LCAR.

    Function only called if target and source share a ancestor repeat.

    For example,
        xpath =         /data/repeat_a/group_a/name
        context_xpath = /data/repeat_a/group_b/age

        returns (2, '/group_a/name')'
    """

    def is_repeat(i: SurveyElement) -> bool:
        return isinstance(i, Section) and i.type == constants.REPEAT

    # Currently reference_parent only used for itemsets containing a pyxform variable,
    # i.e. `select_one ${ref}`. In that case, an extra step up the reference path may be
    # required, to allow appending a choice filter predicate.
    if reference_parent:
        # The LCAR may or may not be the closest ancestor repeat for source or target,
        # but there's always at least the LCAR, so a check for None isn't needed.
        source_car, _ = next(source.iter_ancestors(condition=is_repeat), None)
        target_car, _ = next(target.iter_ancestors(condition=is_repeat), None)
        # May return None if LCAR is a child of the Survey, or only non-repeating group(s).
        lcar_not_in_repeat = next(lcar.iter_ancestors(condition=is_repeat), None) is None

        if lcar is target_car and (lcar_not_in_repeat or source_car is not lcar):
            # Only honour the request for a reference relative to lcar parent
            # if the target is not inside nested repeat(s) under lcar, and either:
            # a) lcar is not in a repeat.
            # b) source is in nested repeats under lcar.
            return lcar_steps_source + 1, target.get_xpath(relative_to=lcar.parent)

    _, lca_steps_source, _, lca = source.lowest_common_ancestor(target)
    return lca_steps_source, target.get_xpath(relative_to=lca)


def recursive_dict():
    return defaultdict(recursive_dict)


SURVEY_EXTRA_FIELDS = (
    "_created",
    "_translations",
    "_xpath",
    "add_none_option",
    "clean_text_values",
    "attribute",
    "auto_delete",
    "auto_send",
    "choices",
    "default_language",
    "file_name",
    "id_string",
    "instance_name",
    "instance_xmlns",
    "namespaces",
    "omit_instanceID",
    "public_key",
    "setgeopoint_by_triggering_ref",
    "setvalues_by_triggering_ref",
    "sms_allow_media",
    "sms_date_format",
    "sms_datetime_format",
    "sms_keyword",
    "sms_response",
    "sms_separator",
    "style",
    "submission_url",
    "title",
    "version",
    constants.ALLOW_CHOICE_DUPLICATES,
    constants.CLIENT_EDITABLE,
    constants.COMPACT_DELIMITER,
    constants.COMPACT_PREFIX,
    constants.ENTITY_FEATURES,
)
SURVEY_FIELDS = (*SURVEY_ELEMENT_FIELDS, *SECTION_EXTRA_FIELDS, *SURVEY_EXTRA_FIELDS)


class Survey(Section):
    """
    Survey class - represents the full XForm XML.
    """

    __slots__ = SURVEY_EXTRA_FIELDS

    @staticmethod
    def get_slot_names() -> tuple[str, ...]:
        return SURVEY_FIELDS

    def __init__(self, **kwargs):
        # Internals
        self._created: datetime.now = datetime.now()
        self._translations: recursive_dict = recursive_dict()
        self._xpath: dict[str, Section | Question | None] | None = None

        # Structure
        # attribute is for custom instance attrs from settings e.g. attribute::abc:xyz
        self.attribute: dict | None = None
        self.choices: dict[str, Itemset] | None = None
        self.entity_features: list[str] | None = None
        self.setgeopoint_by_triggering_ref: dict[str, list[str]] = {}
        self.setvalues_by_triggering_ref: dict[str, list[str]] = {}

        # Common / template settings
        self.default_language: str = ""
        self.id_string: str = ""
        self.instance_name: str = ""
        self.style: str | None = None
        self.title: str = ""
        self.version: str = ""

        # Other settings
        self.add_none_option: bool = False
        self.allow_choice_duplicates: bool = False
        self.auto_delete: str | None = None
        self.auto_send: str | None = None
        self.clean_text_values: bool = False
        self.client_editable: bool = False
        self.instance_xmlns: str | None = None
        self.namespaces: str | None = None
        self.omit_instanceID: bool = False
        self.public_key: str | None = None
        self.submission_url: str | None = None

        # SMS / compact settings
        self.delimiter: str | None = None
        self.prefix: str | None = None
        self.sms_allow_media: bool | None = None
        self.sms_date_format: str | None = None
        self.sms_datetime_format: str | None = None
        self.sms_keyword: str | None = None
        self.sms_response: str | None = None
        self.sms_separator: str | None = None

        choices = kwargs.pop("choices", None)
        if choices and isinstance(choices, dict):
            self.choices = {
                list_name: Itemset(name=list_name, choices=values)
                for list_name, values in choices.items()
            }
        kwargs[constants.TYPE] = constants.SURVEY
        super().__init__(fields=SURVEY_EXTRA_FIELDS, **kwargs)

    def to_json_dict(self, delete_keys: Iterable[str] | None = None) -> dict:
        to_delete = (k for k in self.get_slot_names() if k.startswith("_"))
        if delete_keys is not None:
            to_delete = chain(to_delete, delete_keys)
        return super().to_json_dict(delete_keys=to_delete)

    def validate(self):
        if self.id_string in {None, "None"}:
            raise PyXFormError("Survey cannot have an empty id_string")
        super().validate()
        self._validate_uniqueness_of_section_names()

    def _validate_uniqueness_of_section_names(self):
        root_node_name = self.name
        section_names = set()
        for element in self.iter_descendants(condition=lambda i: isinstance(i, Section)):
            if element.name in section_names:
                if element.name == root_node_name:
                    # The root node name is rarely explictly set; explain
                    # the problem in a more helpful way (#510)
                    msg = (
                        f"The name '{element.name}' is the same as the form name. "
                        "Use a different section name (or change the form name in "
                        "the 'name' column of the settings sheet)."
                    )
                    raise PyXFormError(msg)
                msg = f"There are two sections with the name {element.name}."
                raise PyXFormError(msg)
            section_names.add(element.name)

    def get_nsmap(self):
        """Add additional namespaces"""
        if self.entity_features:
            entities_ns = " entities=http://www.opendatakit.org/xforms/entities"
            if self.namespaces is None:
                self.namespaces = entities_ns
            else:
                self.namespaces += entities_ns

        if self.namespaces:
            nslist = [
                ns.split("=")
                for ns in self.namespaces.split()
                if len(ns.split("=")) == 2 and ns.split("=")[0] != ""
            ]
            nsmap = NSMAP.copy()
            nsmap.update(
                {
                    f"xmlns:{k}": v.replace('"', "").replace("'", "")
                    for k, v in nslist
                    if f"xmlns:{k}" not in nsmap
                }
            )
            return nsmap

        return NSMAP

    def xml(self):
        """
        calls necessary preparation methods, then returns the xml.
        """
        self.validate()
        self._setup_xpath_dictionary()

<<<<<<< HEAD
        for triggering_reference in self.setvalues_by_triggering_ref:
            if not re.search(BRACKETED_TAG_REGEX, triggering_reference):
                raise PyXFormError(
                    "Only references to other fields are allowed in the 'trigger' column."
                )

            # try to resolve reference and fail if can't
            self.insert_xpaths(text=triggering_reference, context=self)

=======
>>>>>>> 87588bac
        body_kwargs = {}
        if self.style:
            body_kwargs["class"] = self.style
        nsmap = self.get_nsmap()

        return node(
            "h:html",
            node("h:head", node("h:title", self.title), self.xml_model()),
            node("h:body", *self.xml_control(survey=self), **body_kwargs),
            **nsmap,
        )

    def get_trigger_values_for_question_name(self, question_name: str, trigger_type: str):
        if trigger_type == "setvalue":
            return self.setvalues_by_triggering_ref.get(question_name)
        elif trigger_type == "setgeopoint":
            return self.setgeopoint_by_triggering_ref.get(question_name)

    def _generate_static_instances(
        self, list_name: str, itemset: Itemset
    ) -> InstanceInfo:
        """
        Generate <instance> elements for static data (e.g. choices for selects)
        """

        def choice_nodes(idx, choice):
            # Add a unique id to the choice element in case there are itext references
            if itemset.requires_itext:
                yield node("itextId", f"{list_name}-{idx}")
            yield node(constants.NAME, choice.name)
            choice_label = choice.label
            if not itemset.requires_itext and isinstance(choice_label, str):
                yield node(constants.LABEL, choice_label)
            choice_extra_data = choice.extra_data
            if choice_extra_data and isinstance(choice_extra_data, dict):
                for k, v in choice_extra_data.items():
                    yield node(k, v)
            choice_sms_option = choice.sms_option
            if choice_sms_option and isinstance(choice_sms_option, str):
                yield node("sms_option", choice_sms_option)

        def instance_nodes(choices):
            for idx, choice in enumerate(choices):
                yield node("item", choice_nodes(idx, choice))

        return InstanceInfo(
            type="choice",
            context="survey",
            name=list_name,
            src=None,
            instance=node(
                "instance",
                node("root", instance_nodes(itemset.options)),
                id=list_name,
            ),
        )

    @staticmethod
    def _generate_external_instances(element: ExternalInstance) -> InstanceInfo:
        name = element["name"]
        extension = element["type"].split("-")[0]
        prefix = "file-csv" if extension == "csv" else "file"
        src = f"jr://{prefix}/{name}.{extension}"
        return InstanceInfo(
            type="external",
            context="[type: {t}, name: {n}]".format(
                t=element["parent"]["type"], n=element["parent"]["name"]
            ),
            name=name,
            src=src,
            instance=node("instance", id=name, src=src),
        )

    @staticmethod
    def _validate_external_instances(instances) -> None:
        """
        Must have unique names.

        - Duplications could come from across groups; this checks the form.
        - Errors are pooled together into a (hopefully) helpful message.
        """
        seen = {}
        for i in instances:
            element = i.name
            if seen.get(element) is None:
                seen[element] = [i]
            else:
                seen[element].append(i)
        errors = []
        for element, copies in seen.items():
            if len(copies) > 1:
                contexts = ", ".join(f"{x.context}({x.type})" for x in copies)
                errors.append(
                    "Instance names must be unique within a form. "
                    f"The name '{element}' was found {len(copies)} time(s), "
                    f"under these contexts: {contexts}"
                )
        if errors:
            raise ValidationError("\n".join(errors))

    @staticmethod
    def _generate_pulldata_instances(
        element: Question | Section,
    ) -> Generator[InstanceInfo, None, None]:
        def get_pulldata_functions(element):
            """
            Returns a list of different pulldata(... function strings if
            pulldata function is defined at least once for any of:
            calculate, constraint, readonly, required, relevant
            """
            functions_present = []
            for formula_name in constants.EXTERNAL_INSTANCES:
                if (
                    hasattr(element, "bind")
                    and element.bind is not None
                    and "pulldata(" in str(element["bind"].get(formula_name))
                ):
                    functions_present.append(element["bind"][formula_name])
            if (
                hasattr(element, constants.CHOICE_FILTER)
                and element.choice_filter is not None
                and "pulldata(" in str(element[constants.CHOICE_FILTER])
            ):
                functions_present.append(element[constants.CHOICE_FILTER])
            if (
                hasattr(element, "default")
                and element.default is not None
                and "pulldata(" in str(element["default"])
            ):
                functions_present.append(element["default"])

            return functions_present

        def get_instance_info(elem, file_id):
            uri = f"jr://file-csv/{file_id}.csv"
            parent = elem.parent

            return InstanceInfo(
                type="pulldata",
                context=f"[type: {parent.type}, name: {parent.name}]",
                name=file_id,
                src=uri,
                instance=node("instance", id=file_id, src=uri),
            )

        pulldata_usages = get_pulldata_functions(element)
        if len(pulldata_usages) > 0:
            for usage in pulldata_usages:
                for call_match in re.finditer(RE_PULLDATA, usage):
                    groups = call_match.groups()
                    if len(groups) == 2:
                        first_argument = (  # first argument to pulldata()
                            groups[1].replace("'", "").replace('"', "").strip()
                        )
                        yield get_instance_info(element, first_argument)

    @staticmethod
    def _generate_from_file_instances(
        element: MultipleChoiceQuestion,
    ) -> InstanceInfo | None:
        itemset = element.itemset
        if not itemset:
            return None
        file_id, ext = os.path.splitext(itemset)
        if itemset and ext in EXTERNAL_INSTANCE_EXTENSIONS:
            file_ext = "file" if ext in {".xml", ".geojson"} else f"file-{ext[1:]}"
            uri = f"jr://{file_ext}/{itemset}"
            return InstanceInfo(
                type="file",
                context=f"[type: {element.parent.type}, name: {element.parent.name}]",
                name=file_id,
                src=uri,
                instance=node("instance", id=file_id, src=uri),
            )

    @staticmethod
    def _generate_last_saved_instance(element: Question) -> bool:
        """
        True if a last-saved instance should be generated, false otherwise.
        """
        if element.default and has_pyxform_reference_with_last_saved(element.default):
            return True
        if element.choice_filter and has_pyxform_reference_with_last_saved(
            element.choice_filter
        ):
            return True
        if element.bind:
            # Assuming average len(bind) < 10 and len(EXTERNAL_INSTANCES) = 5 and the
            # current has_last_saved implementation, iterating bind keys is fastest.
            for k, v in element.bind.items():
                if (
                    k in constants.EXTERNAL_INSTANCES
                    and v
                    and has_pyxform_reference_with_last_saved(v)
                ):
                    return True
        return False

    @staticmethod
    def _get_last_saved_instance() -> InstanceInfo:
        name = "__last-saved"  # double underscore used to minimize risk of name conflicts
        uri = "jr://instance/last-saved"

        return InstanceInfo(
            type="instance",
            context=None,
            name=name,
            src=uri,
            instance=node("instance", id=name, src=uri),
        )

    def _generate_instances(self) -> Generator[DetachableElement, None, None]:
        """
        Get instances from all the different ways that they may be generated.

        An opportunity to validate instances before output to the XML model.

        Instance names used for the id attribute are generated as follows:

        - xml-external: item name value (for type==xml-external)
        - pulldata: first arg to calculation->pulldata()
        - select from file: file name arg to type->itemset
        - choices: list_name (for type==select_*)
        - last-saved: static name of jr://instance/last-saved

        Validation and business rules for output of instances:

        - xml-external item name must be unique across the XForm and the form
          is considered invalid if there is a duplicate name. This differs from
          other item types which allow duplicates if not in the same group.
        - for all instance sources, if the same instance name is encountered,
          the following rules are used to allow re-using instances but prevent
          overwriting conflicting instances:
          - same id, same src URI: skip adding the second (duplicate) instance
          - same id, different src URI: raise an error
          - otherwise: output the instance

        There are two other things currently supported by pyxform that involve
        external files and are not explicitly handled here, but may be relevant
        to future efforts to harmonise / simplify external data workflows:

        - `search` appearance/function: works a lot like pulldata but the csv
          isn't made explicit in the form.
        - `select_one_external`: implicitly relies on a `itemsets.csv` file and
          uses XPath-like expressions for querying.
        """

        def get_element_instances():
            generate_last_saved = False
            for i in self.iter_descendants():
                if isinstance(i, Question):
                    yield from self._generate_pulldata_instances(element=i)
                    if isinstance(i, MultipleChoiceQuestion):
                        i_file = self._generate_from_file_instances(element=i)
                        if i_file:
                            yield i_file
                    if not generate_last_saved:
                        generate_last_saved = self._generate_last_saved_instance(
                            element=i
                        )
                elif isinstance(i, Section):
                    yield from self._generate_pulldata_instances(element=i)
                elif isinstance(i, ExternalInstance):
                    yield self._generate_external_instances(element=i)

            if generate_last_saved:
                yield self._get_last_saved_instance()

            # Append last so the choice instance is excluded on a name clash.
            if self.choices:
                for k, v in self.choices.items():
                    if not v.used_by_search:
                        yield self._generate_static_instances(list_name=k, itemset=v)

        instances = tuple(get_element_instances())

        # Check that external instances have unique names.
        if instances:
            self._validate_external_instances(
                instances=(x for x in instances if x.type == "external")
            )

        seen = {}
        for i in instances:
            prior = seen.get(i.name)
            if prior:
                if prior.src != i.src:
                    # Instance id exists with different src URI -> error.
                    msg = (
                        "The same instance id will be generated for different "
                        "external instance source URIs. Please check the form."
                        f" Instance name: '{i.name}', Existing type: '{prior.type}', "
                        f"Existing URI: '{prior.src}', Duplicate type: '{i.type}', "
                        f"Duplicate URI: '{i.src}', Duplicate context: '{i.context}'."
                    )
                    raise PyXFormError(msg)
                else:
                    # Instance id exists with same src URI -> ok, don't duplicate.
                    continue
            else:
                # Instance doesn't exist yet -> add it.
                yield i.instance
            seen[i.name] = i

    def xml_descendent_bindings(self) -> Generator[DetachableElement | None, None, None]:
        """
        Yield bindings for this node and all its descendants.
        """
        for e in self.iter_descendants(
            condition=lambda i: not isinstance(i, Option | Tag)
        ):
            yield from e.xml_bindings(survey=self)

            # dynamic defaults for repeats go in the body. All other dynamic defaults (setvalue actions) go in the model
            if not next(
                e.iter_ancestors(condition=lambda i: i.type == constants.REPEAT), False
            ):
                dynamic_default = e.get_setvalue_node_for_dynamic_default(survey=self)
                if dynamic_default:
                    yield dynamic_default

    def xml_actions(self) -> Generator[DetachableElement, None, None]:
        """
        Yield xml_actions for this node and all its descendants.
        """
        for e in self.iter_descendants(condition=lambda i: isinstance(i, Question)):
            xml_action = e.xml_action()
            if xml_action is not None:
                yield xml_action

    def xml_model(self):
        """
        Generate the xform <model> element
        """
        self._setup_translations()
        self._setup_media()
        self._add_empty_translations()

        model_kwargs = {"odk:xforms-version": constants.CURRENT_XFORMS_VERSION}

        if self.entity_features:
            model_kwargs["entities:entities-version"] = constants.ENTITIES_OFFLINE_VERSION

        model_children = []
        if self._translations:
            model_children.append(self.itext())
        model_children.append(
            node("instance", self.xml_instance()),
        )

        if any(
            (
                self.submission_url,
                self.public_key,
                self.auto_send,
                self.auto_delete,
                self.client_editable,
            )
        ):
            submission_attrs = {}
            if self.submission_url:
                submission_attrs["action"] = self.submission_url
                submission_attrs["method"] = "post"
            if self.public_key:
                submission_attrs["base64RsaPublicKey"] = self.public_key
            if self.auto_send:
                submission_attrs["orx:auto-send"] = self.auto_send
            if self.auto_delete:
                submission_attrs["orx:auto-delete"] = self.auto_delete
            if self.client_editable:
                submission_attrs["odk:client-editable"] = "true"
            submission_node = node("submission", **submission_attrs)
            model_children.insert(0, submission_node)

        def model_children_generator():
            yield from model_children
            yield from self._generate_instances()
            yield from self.xml_descendent_bindings()
            yield from self.xml_actions()

        return node("model", model_children_generator(), **model_kwargs)

    def xml_instance(self, **kwargs):
        result = Section.xml_instance(self, survey=self, **kwargs)

        # set these first to prevent overwriting id and version
        if self.attribute:
            for key, value in self.attribute.items():
                result.setAttribute(str(key), value)

        result.setAttribute("id", self.id_string)

        # add instance xmlns attribute to the instance node
        if self.instance_xmlns:
            result.setAttribute("xmlns", self.instance_xmlns)

        if self.version:
            result.setAttribute("version", self.version)

        if self.prefix:
            result.setAttribute("odk:prefix", self.prefix)

        if self.delimiter:
            result.setAttribute("odk:delimiter", self.delimiter)

        return result

    def _add_to_nested_dict(self, dicty, path, value):
        if len(path) == 1:
            key = path[0]
            if key in dicty and isinstance(dicty[key], dict) and isinstance(value, dict):
                dicty[key].update(value)
            else:
                dicty[key] = value
            return
        if path[0] not in dicty:
            dicty[path[0]] = {}
        self._add_to_nested_dict(dicty[path[0]], path[1:], value)

    def _redirect_is_search_itext(self, element: MultipleChoiceQuestion) -> bool:
        """
        For selects using the "search()" function, redirect itext for in-line items.

        External selects from a "search" function alone don't work in Enketo. In Collect
        they must have the "item" elements in the body, rather than in an "itemset".

        The "itemset" reference is cleared below, so that the element will get in-line
        items instead of an itemset reference to a secondary instance. The itext ref is
        passed to the options/choices so they can use the generated translations. This
        accounts for questions with and without a "search()" function sharing choices.

        :param element: A select type question.
        :return: If True, the element uses the search function.
        """
        is_search = False
        try:
            appearance = element.control[constants.APPEARANCE]
            if appearance and len(appearance) > 7:
                is_search = bool(SEARCH_FUNCTION_REGEX.search(appearance))
        except (KeyError, TypeError):
            pass
        if is_search:
            ext = os.path.splitext(element.itemset)[1]
            if ext and ext in EXTERNAL_INSTANCE_EXTENSIONS:
                msg = (
                    f"Question '{element.name}' is a select from file type, "
                    "using 'search()'. This combination is not supported. "
                    "Remove the 'search()' usage, or change the select type."
                )
                raise PyXFormError(msg)

            choices = None
            if self.choices:
                choices = self.choices.get(element.itemset, None)
            if not choices:
                choices = element.choices
            element.itemset = ""
            if not choices.used_by_search:
                choices.used_by_search = True
                for i, opt in enumerate(choices.options):
                    opt._choice_itext_ref = f"jr:itext('{choices.name}-{i}')"
        return is_search

    def _setup_translations(self):
        """
        set up the self._translations dict which will be referenced in the
        setup media and itext functions
        """

        def get_choice_content(name, idx, choice):
            itext_id = f"{name}-{idx}"

            choice_label = choice.label
            if choice_label:
                if isinstance(choice_label, dict):
                    for lang, value in choice_label.items():
                        if isinstance(value, dict):
                            for language, val in value.items():
                                yield ([language, itext_id, lang], val)
                        else:
                            yield ([lang, itext_id, "long"], value)
                else:
                    yield ([self.default_language, itext_id, "long"], choice_label)

            choice_media = choice.media
            if choice_media:
                for media, value in choice_media.items():
                    if isinstance(value, dict):
                        for language, val in value.items():
                            yield ([language, itext_id, media], val)
                    else:
                        yield ([self.default_language, itext_id, media], value)

        def get_choices():
            for name, itemset in self.choices.items():
                if itemset.requires_itext:
                    for idx, choice in enumerate(itemset.options):
                        yield from get_choice_content(name, idx, choice)

        if self.choices:
            for path, value in get_choices():
                last_path = path.pop()
                leaf_value = {last_path: value, constants.TYPE: constants.CHOICE}
                self._add_to_nested_dict(self._translations, path, leaf_value)

        search_lists = set()
        non_search_lists = set()
        for element in self.iter_descendants(
            condition=lambda i: isinstance(i, Question | Section)
        ):
            if isinstance(element, MultipleChoiceQuestion):
                select_ref = (element.name, element.list_name)
                if self._redirect_is_search_itext(element=element):
                    search_lists.add(select_ref)
                else:
                    non_search_lists.add(select_ref)

            # Create translations questions.
            for d in element.get_translations(self.default_language):
                translation_path = d["path"]
                form = "long"

                if "guidance_hint" in d["path"]:
                    translation_path = d["path"].replace("guidance_hint", "hint")
                    form = "guidance"

                self._translations[d["lang"]][translation_path] = self._translations[
                    d["lang"]
                ].get(translation_path, {})

                self._translations[d["lang"]][translation_path].update(
                    {
                        form: {
                            "text": d["text"],
                            "output_context": d["output_context"],
                        },
                        constants.TYPE: constants.QUESTION,
                    }
                )

        for q_name, list_name in search_lists:
            choice_refs = [f"'{q}'" for q, c in non_search_lists if c == list_name]
            if len(choice_refs) > 0:
                refs_str = ", ".join(choice_refs)
                msg = (
                    f"Question '{q_name}' uses 'search()', and its select type references"
                    f" the choice list name '{list_name}'. This choice list name is "
                    f"referenced by at least one other question that is not using "
                    f"'search()', which will not work: {refs_str}. Either 1) use "
                    f"'search()' for all questions using this choice list name, or 2) "
                    f"use a different choice list name for the question using 'search()'."
                )
                raise PyXFormError(msg)

    def _add_empty_translations(self):
        """
        Adds translations so that every itext element has the same elements across every
        language. When translations are not provided "-" will be used.
        This disables any of the default_language fallback functionality.
        """
        paths = {}
        for translation in self._translations.values():
            for path, content in translation.items():
                paths[path] = paths.get(path, set()).union(content)

        for lang in self._translations:
            for path, content_types in paths.items():
                if path not in self._translations[lang]:
                    self._translations[lang][path] = {}
                for content_type in content_types:
                    if content_type not in self._translations[lang][path]:
                        self._translations[lang][path][content_type] = "-"

    def _setup_media(self):
        """
        Traverse the survey, find all the media, and put in into the \
        _translations data structure which looks like this:
        {language : {element_xpath : {media_type : media}}}
        It matches the xform nesting order.
        """

        def _set_up_media_translations(media_dict, translation_key):
            # This is probably papering over a real problem, but anyway,
            # in py3, sometimes if an item is on an xform with multiple
            # languages and the item only has media defined in # "default"
            # (e.g. no "image" vs. "image::lang"), the media dict will be
            # nested inside of a dict with key "default", e.g.
            # {"default": {"image": "my_image.jpg"}}
            media_dict_default = media_dict.get("default", None)
            if isinstance(media_dict_default, dict):
                media_dict = media_dict_default

            for media_type, possibly_localized_media in media_dict.items():
                if media_type not in constants.SUPPORTED_MEDIA_TYPES:
                    raise PyXFormError(f"Media type: {media_type} not supported")

                if isinstance(possibly_localized_media, dict):
                    # media is localized
                    localized_media = possibly_localized_media
                else:
                    # media is not localized so create a localized version
                    # using the default language
                    localized_media = {self.default_language: possibly_localized_media}

                for language, media in localized_media.items():
                    # Create the required dictionaries in _translations,
                    # then add media as a leaf value:
                    if language not in self._translations:
                        self._translations[language] = {}

                    translations_language = self._translations[language]

                    if translation_key not in translations_language:
                        translations_language[translation_key] = {}

                    translations_trans_key = translations_language[translation_key]

                    if media_type not in translations_trans_key:
                        translations_trans_key[media_type] = {}

                    translations_trans_key[media_type] = media

        for item in self.iter_descendants(
            condition=lambda i: isinstance(i, Section | Question)
        ):
            # Skip set up of media for choices in selects. Translations for their media
            # content should have been set up in _setup_translations, with one copy of
            # each choice translation per language (after _add_empty_translations).
            media_dict = item.media
            if isinstance(media_dict, dict) and media_dict:
                translation_key = f"{item.get_xpath()}:label"
                _set_up_media_translations(media_dict, translation_key)

    def itext(self) -> DetachableElement:
        """
        This function creates the survey's itext nodes from _translations
        @see _setup_media _setup_translations
        itext nodes are localized images/audio/video/text
        @see http://code.google.com/p/opendatakit/wiki/XFormDesignGuidelines
        """
        result = []
        for lang, translation in self._translations.items():
            if lang == self.default_language:
                result.append(node("translation", lang=lang, default="true()"))
            else:
                result.append(node("translation", lang=lang))

            for label_name, content in translation.items():
                itext_nodes = []
                label_type = label_name.partition(":")[-1]

                if not isinstance(content, dict):
                    raise PyXFormError("""Invalid value for `content`.""")

                for media_type, media_value in content.items():
                    # Ignore key indicating Question or Choice translation type.
                    if media_type == constants.TYPE:
                        continue
                    if isinstance(media_value, dict):
                        value, output_inserted = self.insert_output_values(
                            media_value["text"], context=media_value["output_context"]
                        )
                    else:
                        value, output_inserted = self.insert_output_values(media_value)

                    if label_type == "hint":
                        if media_type == "guidance":
                            itext_nodes.append(
                                node(
                                    "value",
                                    value,
                                    form="guidance",
                                    toParseString=output_inserted,
                                )
                            )
                        else:
                            itext_nodes.append(
                                node("value", value, toParseString=output_inserted)
                            )
                        continue

                    if media_type == "long":
                        # I'm ignoring long types for now because I don't know
                        # how they are supposed to work.
                        itext_nodes.append(
                            node("value", value, toParseString=output_inserted)
                        )
                    elif media_type in {"image", "big-image"}:
                        if value != "-":
                            itext_nodes.append(
                                node(
                                    "value",
                                    f"jr://images/{value}",
                                    form=media_type,
                                    toParseString=output_inserted,
                                )
                            )
                    elif value != "-":
                        itext_nodes.append(
                            node(
                                "value",
                                f"jr://{media_type}/{value}",
                                form=media_type,
                                toParseString=output_inserted,
                            )
                        )

                result[-1].appendChild(node("text", *itext_nodes, id=label_name))

        return node("itext", *result)

    def date_stamp(self):
        """Returns a date string with the format of %Y_%m_%d."""
        return self._created.strftime("%Y_%m_%d")

    def _to_ugly_xml(self) -> str:
        return f"""<?xml version="1.0"?>{self.xml().toxml()}"""

    def _to_pretty_xml(self) -> str:
        """Get the XForm with human readable formatting."""
        return f"""<?xml version="1.0"?>\n{self.xml().toprettyxml(indent="  ")}"""

    def __repr__(self):
        return self.__unicode__()

    def __unicode__(self):
        return f"<pyxform.survey.Survey instance at {hex(id(self))}>"

    def _setup_xpath_dictionary(self):
        if self._xpath:
            return
        xpaths = {}
        for element in self.iter_descendants(lambda i: isinstance(i, Question | Section)):
            element_name = element.name
            if element_name in xpaths:
                xpaths[element_name] = None
            else:
                xpaths[element_name] = element
        self._xpath = xpaths

    def get_element_by_name(
        self, name: str, error_prefix: str | None = None
    ) -> SurveyElement:
        element = self._xpath.get(name, _GET_SENTINEL)

        prefix = ""
        if error_prefix:
            prefix = f"{error_prefix} "

        if element is _GET_SENTINEL:
            raise PyXFormError(f"{prefix}There is no survey element named '{name}'.")
        elif element is None:
            raise PyXFormError(
                f"{prefix}There are multiple survey elements named '{name}'."
            )

        return element

    def _var_repl_function(
        self, matchobj, context, use_current=False, reference_parent=False
    ):
        """
        Given a dictionary of xpaths, return a function we can use to
        replace ${varname} with the xpath to varname.
        """

        name = matchobj.group("ncname")
        last_saved = matchobj.group("last_saved") is not None
        is_indexed_repeat = matchobj.string.find("indexed-repeat(") > -1

        def _in_secondary_instance_predicate() -> bool:
            """
            check if ${} expression represented by matchobj
            is in a predicate for a path expression for a secondary instance
            """

            if RE_INSTANCE.search(matchobj.string) is not None:
                bracket_regex_match_iter = RE_BRACKET.finditer(matchobj.string)
                # Check whether current ${varname} is in the correct bracket_regex_match
                for bracket_regex_match in bracket_regex_match_iter:
                    if (
                        matchobj.start() >= bracket_regex_match.start()
                        and matchobj.end() <= bracket_regex_match.end()
                    ):
                        return True
                return False
            return False

        def _relative_path(
            ref_name: str, _use_current: bool, _target_xpath: str
        ) -> str | None:
            """Given name in ${name}, return relative xpath to ${name}."""
            return_path = None
<<<<<<< HEAD
            target = self._xpath[ref_name]
            # if context xpath and target xpath fall under the same
            # repeat use relative xpath referencing.
            relation = context.lowest_common_ancestor(
                other=target, group_type=constants.REPEAT
            )
            if relation[0] == "Common Ancestor":
                steps, ref_path = share_same_repeat_parent(
                    target=target,
                    source=context,
                    lcar_steps_source=relation[1],
                    lcar=relation[3],
                    reference_parent=reference_parent,
                )
                if steps:
                    ref_path = ref_path if ref_path.endswith(ref_name) else f"/{name}"
                    prefix = " current()/" if _use_current else " "
                    return_path = (
                        f"""{prefix}{"/".join(".." for _ in range(steps))}{ref_path} """
=======
            context_xpath = context.get_xpath()
            # share same root i.e repeat_a from /data/repeat_a/...
            if (
                len(context_xpath.split("/")) > 2
                and _target_xpath.split("/")[2] == context_xpath.split("/")[2]
            ):
                # if context xpath and target xpath fall under the same
                # repeat use relative xpath referencing.
                relation = context.has_common_repeat_parent(self._xpath[ref_name])
                if relation[0] == "Unrelated":
                    return return_path
                else:
                    steps, ref_path = share_same_repeat_parent(
                        self, _target_xpath, context_xpath, reference_parent
>>>>>>> 87588bac
                    )

            return return_path

        def _is_return_relative_path() -> bool:
            """Determine condition to return relative xpath of current ${name}."""
            indexed_repeat_relative_path_args_index = [0, 1, 3, 5]
            current_matchobj = matchobj

            if not last_saved and context:
                if not is_indexed_repeat:
                    return True

                # It is possible to have multiple indexed-repeat in an expression
                indexed_repeats_iter = RE_INDEXED_REPEAT.finditer(matchobj.string)
                for indexed_repeat in indexed_repeats_iter:
                    # Make sure current ${name} is in the correct indexed-repeat
                    if current_matchobj.end() > indexed_repeat.end():
                        try:
                            next(indexed_repeats_iter)
                            continue
                        except StopIteration:
                            return True

                    # ${name} outside of indexed-repeat always using relative path
                    if (
                        current_matchobj.end() < indexed_repeat.start()
                        or current_matchobj.start() > indexed_repeat.end()
                    ):
                        return True

                    indexed_repeat_name_index = None
                    indexed_repeat_args = (
                        RE_FUNCTION_ARGS.search(indexed_repeat.group())
                        .group(1)
                        .split(",")
                    )
                    name_arg = f"${{{name}}}"
                    for idx, arg in enumerate(indexed_repeat_args):
                        if name_arg in arg.strip():
                            indexed_repeat_name_index = idx

                    return (
                        indexed_repeat_name_index is not None
                        and indexed_repeat_name_index
                        not in indexed_repeat_relative_path_args_index
                    )

            return False

        intro = (
            f"""There has been a problem trying to replace {matchobj.group("pyxform_ref")} """
            f"""with the XPath to the survey element named '{name}'."""
        )
        target_xpath = self.get_element_by_name(name=name, error_prefix=intro).get_xpath()

        if _is_return_relative_path():
            if not use_current:
                use_current = _in_secondary_instance_predicate()
            relative_path = _relative_path(
                ref_name=name, _use_current=use_current, _target_xpath=target_xpath
            )
            if relative_path:
                return relative_path

        last_saved_prefix = (
            f"instance('{LAST_SAVED_INSTANCE_NAME}')" if last_saved else ""
        )
        return f" {last_saved_prefix}{target_xpath} "

    def insert_xpaths(
        self,
        text: str,
        context: SurveyElement,
        use_current: bool = False,
        reference_parent: bool = False,
    ):
        """
        Replace all instances of ${var} with the xpath to var.

        :param text: The string to perform dereferencing on.
        :param context: The context to use for relative references (if any).
        :param use_current: If True, use 'current()' in the relative reference (if any).
        :param reference_parent: Reference the lowest common ancestor repeat parent,
          rather than using the shortest possible relative path.
        """
        # "text" may actually be a dict, e.g. for custom attributes.
        value = str(text)

        if not is_pyxform_reference_candidate(value):
            return value

        def _var_repl_function(matchobj):
            return self._var_repl_function(
                matchobj, context, use_current, reference_parent
            )

        return re.sub(RE_PYXFORM_REF, _var_repl_function, value)

    def _var_repl_output_function(self, matchobj, context):
        """
        A regex substitution function that will replace
        ${varname} with an output element that has the xpath to varname.
        """
        return f"""<output value="{self._var_repl_function(matchobj, context)}" />"""

    def insert_output_values(
        self,
        text: str,
        context: SurveyElement | None = None,
    ) -> tuple[str, bool]:
        """
        Replace all the ${variables} in text with xpaths.
        Returns that and a boolean indicating if there were any ${variables}
        present.

        :param text: Input text to process.
        :param context: The document node that the text belongs to.
        :return: The output text, and a flag indicating whether any changes were made.
        """
        if text == "-":
            return text, False

        def _var_repl_output_function(matchobj):
            return self._var_repl_output_function(matchobj, context)

        # There was a bug where escaping is completely turned off in labels
        # where variable replacement is used.
        # For exampke, `${name} < 3` causes an error but `< 3` does not.
        # This is my hacky fix for it, which does string escaping prior to
        # variable replacement:
        original_xml = escape_text_for_xml(text=text)

        # need to make sure we have reason to replace
        # since at this point < is &lt,
        # the net effect &lt gets translated again to &amp;lt;
        value = replace_with_output(original_xml, context, self)
        if is_pyxform_reference_candidate(value):
            value = re.sub(RE_PYXFORM_REF, _var_repl_output_function, value)
        changed = value != original_xml
        if changed:
            return value, True
        else:
            return text, False

    def print_xform_to_file(
        self, path=None, validate=True, pretty_print=True, warnings=None, enketo=False
    ) -> str:
        """
        Print the xForm to a file and optionally validate it as well by
        throwing exceptions and adding warnings to the warnings array.
        """
        if warnings is None:
            warnings = []
        if not path:
            path = f"{self.id_string}.xml"
        if pretty_print:
            xml = self._to_pretty_xml()
        else:
            xml = self._to_ugly_xml()
        try:
            with open(path, mode="w", encoding="utf-8") as file_obj:
                file_obj.write(xml)
        except Exception:
            if os.path.exists(path):
                os.unlink(path)
            raise
        if validate:
            warnings.extend(odk_validate.check_xform(path))
        if enketo:
            warnings.extend(enketo_validate.check_xform(path))

        # Warn if one or more translation is missing a valid IANA subtag
        translations = self._translations
        if translations:
            bad_languages = get_languages_with_bad_tags(translations)
            if bad_languages:
                warnings.append(
                    "The following language declarations do not contain "
                    "valid machine-readable codes: "
                    + ", ".join(bad_languages)
                    + ". "
                    + "Learn more: http://xlsform.org#multiple-language-support"
                )
        return xml

    def to_xml(self, validate=True, pretty_print=True, warnings=None, enketo=False):
        """
        Generates the XForm XML.
        validate is True by default - pass the XForm XML through ODK Validator.
        pretty_print is True by default - formats the XML for readability.
        warnings - if a list is passed it stores all warnings generated
        enketo - pass the XForm XML though Enketo Validator.

        Return XForm XML string.
        """
        # On Windows, NamedTemporaryFile must be opened exclusively.
        # So it must be explicitly created, opened, closed, and removed.
        tmp = tempfile.NamedTemporaryFile(delete=False)
        tmp.close()
        tmp_path = Path(tmp.name)
        try:
            # this will throw an exception if the xml is not valid
            xml = self.print_xform_to_file(
                path=tmp_path,
                validate=validate,
                pretty_print=pretty_print,
                warnings=warnings,
                enketo=enketo,
            )
        finally:
            tmp_path.unlink(missing_ok=True)
        return xml

    def instantiate(self):
        """
        Instantiate as in return a instance of SurveyInstance for collected
        data.
        """
        return SurveyInstance(self)<|MERGE_RESOLUTION|>--- conflicted
+++ resolved
@@ -294,18 +294,6 @@
         self.validate()
         self._setup_xpath_dictionary()
 
-<<<<<<< HEAD
-        for triggering_reference in self.setvalues_by_triggering_ref:
-            if not re.search(BRACKETED_TAG_REGEX, triggering_reference):
-                raise PyXFormError(
-                    "Only references to other fields are allowed in the 'trigger' column."
-                )
-
-            # try to resolve reference and fail if can't
-            self.insert_xpaths(text=triggering_reference, context=self)
-
-=======
->>>>>>> 87588bac
         body_kwargs = {}
         if self.style:
             body_kwargs["class"] = self.style
@@ -1094,12 +1082,9 @@
                 return False
             return False
 
-        def _relative_path(
-            ref_name: str, _use_current: bool, _target_xpath: str
-        ) -> str | None:
+        def _relative_path(ref_name: str, _use_current: bool) -> str | None:
             """Given name in ${name}, return relative xpath to ${name}."""
             return_path = None
-<<<<<<< HEAD
             target = self._xpath[ref_name]
             # if context xpath and target xpath fall under the same
             # repeat use relative xpath referencing.
@@ -1119,22 +1104,6 @@
                     prefix = " current()/" if _use_current else " "
                     return_path = (
                         f"""{prefix}{"/".join(".." for _ in range(steps))}{ref_path} """
-=======
-            context_xpath = context.get_xpath()
-            # share same root i.e repeat_a from /data/repeat_a/...
-            if (
-                len(context_xpath.split("/")) > 2
-                and _target_xpath.split("/")[2] == context_xpath.split("/")[2]
-            ):
-                # if context xpath and target xpath fall under the same
-                # repeat use relative xpath referencing.
-                relation = context.has_common_repeat_parent(self._xpath[ref_name])
-                if relation[0] == "Unrelated":
-                    return return_path
-                else:
-                    steps, ref_path = share_same_repeat_parent(
-                        self, _target_xpath, context_xpath, reference_parent
->>>>>>> 87588bac
                     )
 
             return return_path
@@ -1194,9 +1163,7 @@
         if _is_return_relative_path():
             if not use_current:
                 use_current = _in_secondary_instance_predicate()
-            relative_path = _relative_path(
-                ref_name=name, _use_current=use_current, _target_xpath=target_xpath
-            )
+            relative_path = _relative_path(ref_name=name, _use_current=use_current)
             if relative_path:
                 return relative_path
 
