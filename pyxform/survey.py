import tempfile
from section import Section
from question import Question
from utils import node, XFORM_TAG_REGEXP
from collections import defaultdict
import codecs
from datetime import datetime
import re
import os
from odk_validate import check_xform
from survey_element import SurveyElement
from errors import PyXFormError


nsmap = {
    u"xmlns": u"http://www.w3.org/2002/xforms",
    u"xmlns:h": u"http://www.w3.org/1999/xhtml",
    u"xmlns:ev": u"http://www.w3.org/2001/xml-events",
    u"xmlns:xsd": u"http://www.w3.org/2001/XMLSchema",
    u"xmlns:jr": u"http://openrosa.org/javarosa",
    u"xmlns:orx": u"http://openrosa.org/xforms/"
    }

class Survey(Section):
    
    FIELDS = Section.FIELDS.copy()
    FIELDS.update(
        {
            u"_xpath": dict,
            u"_created": datetime.now, #This can't be dumped to json
            u"title": unicode,
            u"id_string": unicode,
            u"file_name": unicode,
            u"default_language": unicode,
            u"_translations": dict,
            u"submission_url": unicode,
            u"public_key": unicode,
<<<<<<< HEAD
            u"instance_xmlns": unicode
            }
        )
=======
            u"version": unicode,
            u"choices": dict,
        }
    )
>>>>>>> 1a784633
        
    def validate(self):
        super(Survey, self).validate()
        self._validate_uniqueness_of_section_names()

    def _validate_uniqueness_of_section_names(self):
        section_names = []
        for e in self.iter_descendants():
            if isinstance(e, Section):
                if e.name in section_names:
                    raise PyXFormError("There are two sections with the name %s." % e.name)
                section_names.append(e.name)

    def xml(self):
        """
        calls necessary preparation methods, then returns the xml.
        """
        self.validate()
        self._setup_xpath_dictionary()
        return node(u"h:html",
                    node(u"h:head",
                         node(u"h:title", self.title),
                         self.xml_model()
                        ),
                    node(u"h:body", *self.xml_control()),
                    **nsmap
                    )

    def _generate_static_instances(self):
        """
        Generates <instance> elements for static data (e.g. choices for select type questions)
        """
        for list_name, choice_list in self.choices.items():
            instance_element_list = []
            for idx, choice in zip(range(len(choice_list)), choice_list):
                choice_element_list = []
                #Add a unique id to the choice element incase there is itext it refrences
                itextId = '-'.join(['static_instance', list_name, str(idx)])
                choice_element_list.append(node("itextId", itextId))
                
                for choicePropertyName, choicePropertyValue in choice.items():
                    if isinstance(choicePropertyValue, basestring) and choicePropertyName != 'label':
                        choice_element_list.append(node(choicePropertyName, unicode(choicePropertyValue)))
                instance_element_list.append(node("item", *choice_element_list))
            yield node("instance", node("root", *instance_element_list), id=list_name)

    def xml_model(self):
        """
        Generate the xform <model> element
        """
        self._setup_translations()
        self._setup_media()
        self._add_empty_translations()
        
        model_children = []
        if self._translations:
            model_children.append(self.itext())
        model_children += [node("instance", self.xml_instance())]
        model_children += list(self._generate_static_instances()) 
        model_children += self.xml_bindings()
        
        if self.submission_url or self.public_key:
            submission_attrs = dict()
            if self.submission_url:
                submission_attrs["action"] = self.submission_url
            if self.public_key:
                submission_attrs["base64RsaPublicKey"] = self.public_key
            submission_node = node("submission", method="form-data-post", **submission_attrs)
            model_children.insert(0, submission_node)
        return node("model",  *model_children)

    def xml_instance(self):
        result = Section.xml_instance(self)
        result.setAttribute(u"id", self.id_string)
<<<<<<< HEAD

        #add instance xmlns attribute to the instance node
        if self.instance_xmlns:
            result.setAttribute(u"xmlns", self.instance_xmlns)
        
        #We need to add a unique form instance id if the form is to be submitted.
        if self.submission_url:
            result.appendChild(node("orx:meta", node("orx:instanceID")))
            
=======
        if self.version:
            result.setAttribute(u"version", self.version)
>>>>>>> 1a784633
        return result

    def _add_to_nested_dict(self, dicty, path, value):
        if len(path) == 1:
            dicty[path[0]] = value
            return
        if path[0] not in dicty:
            dicty[path[0]] = {}
        self._add_to_nested_dict(dicty[path[0]], path[1:], value)
        
    def _setup_translations(self):
        """
        set up the self._translations dict which will be referenced in the setup media and itext functions
        """
        self._translations = defaultdict(dict)
        for element in self.iter_descendants():
            for d in element.get_translations(self.default_language):
                self._translations[d['lang']][d['path']] = {"long" : d['text']}
                
        #This code sets up translations for choiced in filtered selects.
        for list_name, choice_list in self.choices.items():
            for idx, choice in zip(range(len(choice_list)), choice_list):
                for choicePropertyName, choicePropertyValue in choice.items():
                    itextId = '-'.join(['static_instance', list_name, str(idx)])
                    if isinstance(choicePropertyValue, dict):
                        for mediatypeorlanguage, value in choicePropertyValue.items():
                            if isinstance(value, dict):
                                for langauge, value in value.items():
                                    self._add_to_nested_dict(self._translations, [langauge, itextId, mediatypeorlanguage], value)
                            else:
                                if choicePropertyName == 'media':
                                    self._add_to_nested_dict(self._translations, [self.default_language, itextId, mediatypeorlanguage], value)
                                else:
                                    self._add_to_nested_dict(self._translations, [mediatypeorlanguage, itextId, 'long'], value)
                    elif choicePropertyName == 'label':
                        self._add_to_nested_dict(self._translations, [self.default_language, itextId, 'long'], choicePropertyValue)
                        
    def _add_empty_translations(self):
        """
        Adds translations so that every itext element has the same elements accross every language.
        When translations are not provided "-" will be used.
        This disables any of the default_language fallback functionality.
        """
        paths = {}
        for lang, translation in self._translations.items():
            for path, content in translation.items():
                paths[path] = paths.get(path, set()).union(content.keys())
                
        for lang, translation in self._translations.items():
            for path, content_types in paths.items():
                if path not in self._translations[lang]:
                    self._translations[lang][path] = {}
                for content_type in content_types:
                    if content_type not in self._translations[lang][path]:
                        self._translations[lang][path][content_type] = u"-"
                        
    def _setup_media(self):
        """
        Traverse the survey, find all the media, and put in into the _translations data structure which looks like this:
        {language : {element_xpath : {media_type : media}}}
        It matches the xform nesting order.
        """
        if not self._translations:
            self._translations = defaultdict(dict)
        
        for survey_element in self.iter_descendants():
            
            translation_key = survey_element.get_xpath() + ":label"
            media_dict = survey_element.get(u"media")
            
            for media_type, possibly_localized_media in media_dict.items():
                
                if media_type not in SurveyElement.SUPPORTED_MEDIA:
                    raise PyXFormError("Media type: " + media_type + " not supported")
                
                localized_media = dict()
                
                if type(possibly_localized_media) is dict:
                    #media is localized
                    localized_media = possibly_localized_media
                else:    
                    #media is not localized so create a localized version using the default language
                    localized_media = { self.default_language : possibly_localized_media }
                    
                for language, media in localized_media.items():
                    
                    #Create the required dictionaries in _translations, then add media as a leaf value:
                    
                    if language not in self._translations:
                        self._translations[language] = {}
                    
                    translations_language = self._translations[language]
                    
                    if translation_key not in translations_language:
                        translations_language[translation_key] = {}
                    
                    #if type(translations_language[translation_key]) is not dict:
                    #    translations_language[translation_key] = {"long" : translations_language[translation_key]}
                    
                    translations_trans_key = translations_language[translation_key]
                    
                    if media_type not in translations_trans_key:
                            translations_trans_key[media_type] = {}
                        
                    translations_trans_key[media_type] = media

    def itext(self):
        """
        This function creates the survey's itext nodes from _translations
        @see _setup_media _setup_translations
        itext nodes are localized images/audio/video/text
        @see http://code.google.com/p/opendatakit/wiki/XFormDesignGuidelines
        """
        result = []
        for lang, translation in self._translations.items():
            if lang == self.default_language:
                result.append(node("translation", lang=lang, default=u"true()"))
                #result.append(node("translation", lang=lang))
            else:
                result.append(node("translation", lang=lang))

            for label_name, content in translation.items():
                itext_nodes = []
                label_type = label_name.partition(":")[-1]

                if type(content) is not dict: raise Exception()
                
                for media_type, media_value in content.items():
                    
                    #There is a odk/jr bug where hints can't have a value for the "form" attribute.
                    #This is my workaround.
                    if label_type == u"hint":
                        value, outputInserted = self.insert_output_values(media_value)
                        itext_nodes.append(node("value", value, toParseString=outputInserted))
                        continue
                    
                    if media_type == "long":
                        value, outputInserted = self.insert_output_values(media_value)
                        #I'm ignoring long types for now because I don't know how they are supposed to work.
                        #itext_nodes.append(node("value", value, form=media_type, toParseString=outputInserted))
                        itext_nodes.append(node("value", value, toParseString=outputInserted))
                    elif media_type == "image":
                        itext_nodes.append(node("value", "jr://images/" + media_value, form=media_type))
                    else:
                        itext_nodes.append(node("value", "jr://" + media_type + "/" + media_value, form=media_type))


                result[-1].appendChild(node("text", *itext_nodes, id=label_name))
                
        return node("itext", *result)

    def date_stamp(self):
        return self._created.strftime("%Y_%m_%d")

    def _to_pretty_xml(self):
        """
        I want the to_xml method to by default validate the xml we are
        producing.
        """
        # Hacky way of pretty printing xml without adding extra white
        # space to text
        # TODO: check out pyxml
        # http://ronrothman.com/public/leftbraned/xml-dom-minidom-toprettyxml-and-silly-whitespace/
        xml_with_linebreaks = self.xml().toprettyxml(indent='  ')
        text_re = re.compile('>\n\s+([^<>\s].*?)\n\s+</', re.DOTALL)
        output_re = re.compile('\n.*(<output.*>)\n(  )*')
        prettyXml = text_re.sub('>\g<1></', xml_with_linebreaks)
        inlineOutput = output_re.sub('\g<1>', prettyXml)
        return '<?xml version="1.0"?>\n' + inlineOutput
    
    def __unicode__(self):
        return "<survey name='%s' element_count='%s'>" % (self.name, len(self.children))

    def _setup_xpath_dictionary(self):
        self._xpath = {}
        for element in self.iter_descendants():
            if isinstance(element, Question) or isinstance(element, Section):
                if element.name in self._xpath:
                    self._xpath[element.name] = None
                else:
                    self._xpath[element.name] = element.get_xpath()

    def _var_repl_function(self, matchobj):
        """
        Given a dictionary of xpaths, return a function we can use to
        replace ${varname} with the xpath to varname.
        """
        name = matchobj.group(1)
        intro = "There has been a problem trying to replace ${%s} with the XPath to the survey element named '%s'." % (name, name)
        if name not in self._xpath:
            raise PyXFormError(intro + " There is no survey element with this name.")
        if self._xpath[name] is None:
            raise PyXFormError(intro + " There are multiple survey elements with this name.")
        return self._xpath[name]


    def insert_xpaths(self, text):
        """
        Replace all instances of ${var} with the xpath to var.
        """
        #bracketed_tag = r"\$\{(" + XFORM_TAG_REGEXP + r")\}"
        bracketed_tag = r"\$\{(.*?)\}"
        return re.sub(bracketed_tag, self._var_repl_function, unicode(text))

    def _var_repl_output_function(self,matchobj):
        """
        A regex substitution function that will replace
        ${varname} with an output element that has the xpath to varname.
        """
#        if matchobj.group(1) not in self._xpath:
#            raise PyXFormError("There is no survey element with this name.",
#                            matchobj.group(1))
        return '<output value="' + self._var_repl_function(matchobj) + '" />'

    def insert_output_values(self, text):
        """
        Replace all the ${variables} in text with xpaths.
        Returns that and a boolean indicating if there were any ${variables} present.
        """
        #There was a bug where escaping is completely turned off in labels where
        #variable replacement is used.
        #For exampke, `${name} < 3` causes an error but `< 3` does not.
        #This is my hacky fix for it, which does string escaping prior to variable replacement:
        from xml.dom.minidom import Text
        text_node = Text()
        text_node.data = text
        text = text_node.toxml()
        
        bracketed_tag = r"\$\{(.*?)\}"
        result = re.sub(bracketed_tag, self._var_repl_output_function, unicode(text))
        return result, not result == text

    def print_xform_to_file(self, path="", validate=True, warnings=None):
        """
        Print the xForm to a file and optionally validate it as well by throwing exceptions
        and adding warnings to the warnings array.
        """
        if warnings is None:
            warnings = []
        if not path:
            path = self._print_name + ".xml"
        fp = codecs.open(path, mode="w", encoding="utf-8")
        fp.write(self._to_pretty_xml())
        fp.close()
        if validate:
            warnings.extend(check_xform(path))

    def to_xml(self, validate=True, pretty=True):
        with tempfile.NamedTemporaryFile() as tmp:
            # this will throw an exception if the xml is not valid
            self.print_xform_to_file(tmp.name)
        return self._to_pretty_xml()
    
    def instantiate(self):
        """
        Instantiate as in return a instance of SurveyInstance for collected data.
        """
        from instance import SurveyInstance
        return SurveyInstance(self)<|MERGE_RESOLUTION|>--- conflicted
+++ resolved
@@ -22,7 +22,7 @@
     }
 
 class Survey(Section):
-    
+
     FIELDS = Section.FIELDS.copy()
     FIELDS.update(
         {
@@ -35,17 +35,12 @@
             u"_translations": dict,
             u"submission_url": unicode,
             u"public_key": unicode,
-<<<<<<< HEAD
-            u"instance_xmlns": unicode
-            }
-        )
-=======
+            u"instance_xmlns": unicode,
             u"version": unicode,
             u"choices": dict,
         }
     )
->>>>>>> 1a784633
-        
+
     def validate(self):
         super(Survey, self).validate()
         self._validate_uniqueness_of_section_names()
@@ -105,7 +100,7 @@
         model_children += [node("instance", self.xml_instance())]
         model_children += list(self._generate_static_instances()) 
         model_children += self.xml_bindings()
-        
+
         if self.submission_url or self.public_key:
             submission_attrs = dict()
             if self.submission_url:
@@ -119,20 +114,17 @@
     def xml_instance(self):
         result = Section.xml_instance(self)
         result.setAttribute(u"id", self.id_string)
-<<<<<<< HEAD
 
         #add instance xmlns attribute to the instance node
         if self.instance_xmlns:
             result.setAttribute(u"xmlns", self.instance_xmlns)
-        
+
         #We need to add a unique form instance id if the form is to be submitted.
         if self.submission_url:
             result.appendChild(node("orx:meta", node("orx:instanceID")))
-            
-=======
+
         if self.version:
             result.setAttribute(u"version", self.version)
->>>>>>> 1a784633
         return result
 
     def _add_to_nested_dict(self, dicty, path, value):
@@ -142,7 +134,7 @@
         if path[0] not in dicty:
             dicty[path[0]] = {}
         self._add_to_nested_dict(dicty[path[0]], path[1:], value)
-        
+
     def _setup_translations(self):
         """
         set up the self._translations dict which will be referenced in the setup media and itext functions
@@ -151,7 +143,7 @@
         for element in self.iter_descendants():
             for d in element.get_translations(self.default_language):
                 self._translations[d['lang']][d['path']] = {"long" : d['text']}
-                
+
         #This code sets up translations for choiced in filtered selects.
         for list_name, choice_list in self.choices.items():
             for idx, choice in zip(range(len(choice_list)), choice_list):
@@ -169,7 +161,7 @@
                                     self._add_to_nested_dict(self._translations, [mediatypeorlanguage, itextId, 'long'], value)
                     elif choicePropertyName == 'label':
                         self._add_to_nested_dict(self._translations, [self.default_language, itextId, 'long'], choicePropertyValue)
-                        
+
     def _add_empty_translations(self):
         """
         Adds translations so that every itext element has the same elements accross every language.
@@ -180,7 +172,7 @@
         for lang, translation in self._translations.items():
             for path, content in translation.items():
                 paths[path] = paths.get(path, set()).union(content.keys())
-                
+
         for lang, translation in self._translations.items():
             for path, content_types in paths.items():
                 if path not in self._translations[lang]:
@@ -188,7 +180,7 @@
                 for content_type in content_types:
                     if content_type not in self._translations[lang][path]:
                         self._translations[lang][path][content_type] = u"-"
-                        
+
     def _setup_media(self):
         """
         Traverse the survey, find all the media, and put in into the _translations data structure which looks like this:
