--- conflicted
+++ resolved
@@ -479,33 +479,10 @@
             hasattr(self, const.MEDIA) and isinstance(self.media, dict) and self.media
         )
 
-<<<<<<< HEAD
-    def get_setvalue_node_for_dynamic_default(self, survey: "Survey", in_repeat=False):
-        if (
-            not hasattr(self, "default")
-            or not self.default
-            or not default_is_dynamic(self.default, self.type)
-        ):
-            return None
-
-        default_with_xpath_paths = survey.insert_xpaths(text=self.default, context=self)
-
-        triggering_events = "odk-instance-first-load"
-        if in_repeat:
-            triggering_events += " odk-new-repeat"
-
-        return node(
-            "setvalue",
-            ref=self.get_xpath(),
-            value=default_with_xpath_paths,
-            event=triggering_events,
-        )
-=======
     def get_setvalue_node_for_dynamic_default(
         self, survey: "Survey", in_repeat=False
     ) -> DetachableElement | None:
         return None
->>>>>>> 87588bac
 
     # XML generating functions, these probably need to be moved around.
     def xml_label(self, survey: "Survey"):
