"""
XForm Survey element classes for different question types.
"""

import os.path
from collections.abc import Callable, Generator, Iterable
from itertools import chain
from typing import TYPE_CHECKING

from pyxform import constants
from pyxform.constants import (
    EXTERNAL_CHOICES_ITEMSET_REF_LABEL,
    EXTERNAL_CHOICES_ITEMSET_REF_LABEL_GEOJSON,
    EXTERNAL_CHOICES_ITEMSET_REF_VALUE,
    EXTERNAL_CHOICES_ITEMSET_REF_VALUE_GEOJSON,
    EXTERNAL_INSTANCE_EXTENSIONS,
)
from pyxform.errors import PyXFormError
from pyxform.parsing.expression import maybe_strip
from pyxform.question_type_dictionary import QUESTION_TYPE_DICT
from pyxform.survey_element import SURVEY_ELEMENT_FIELDS, SurveyElement
from pyxform.utils import (
    DetachableElement,
    combine_lists,
    default_is_dynamic,
    node,
)
from pyxform.validators.pyxform.pyxform_reference import has_pyxform_reference

if TYPE_CHECKING:
    from pyxform.survey import Survey


QUESTION_EXTRA_FIELDS = (
    "_qtd_defaults",
    "_qtd_kwargs",
    "action",
    "default",
    "guidance_hint",
    "instance",
    "query",
    "sms_field",
    "trigger",
    constants.BIND,
    constants.CHOICE_FILTER,
    constants.CONTROL,
    constants.HINT,
    constants.MEDIA,
    constants.PARAMETERS,
    constants.TYPE,
)
QUESTION_FIELDS = (*SURVEY_ELEMENT_FIELDS, *QUESTION_EXTRA_FIELDS)

SELECT_QUESTION_EXTRA_FIELDS = (
    constants.CHOICES,
    constants.ITEMSET,
    constants.LIST_NAME_U,
)
SELECT_QUESTION_FIELDS = (*QUESTION_FIELDS, *SELECT_QUESTION_EXTRA_FIELDS)

OSM_QUESTION_EXTRA_FIELDS = (constants.CHILDREN,)
OSM_QUESTION_FIELDS = (*QUESTION_FIELDS, *SELECT_QUESTION_EXTRA_FIELDS)

OPTION_EXTRA_FIELDS = (
    "_choice_itext_ref",
    constants.MEDIA,
    "sms_option",
)
OPTION_FIELDS = (*SURVEY_ELEMENT_FIELDS, *OPTION_EXTRA_FIELDS)


class Question(SurveyElement):
    __slots__ = QUESTION_EXTRA_FIELDS

    @staticmethod
    def get_slot_names() -> tuple[str, ...]:
        return QUESTION_FIELDS

    def __init__(self, fields: tuple[str, ...] | None = None, **kwargs):
        # Internals
        self._qtd_defaults: dict | None = None
        self._qtd_kwargs: dict | None = None

        # Structure
        self.action: dict[str, str] | None = None
        self.bind: dict | None = None
        self.control: dict | None = None
        self.instance: dict | None = None
        self.media: dict | None = None
        self.type: str | None = None

        # Common / template settings
        self.choice_filter: str | None = None
        self.default: str | None = None
        self.guidance_hint: str | dict | None = None
        self.hint: str | dict | None = None
        # constraint_message, required_message are placed in bind dict.
        self.parameters: dict | None = None
        self.query: str | None = None
        self.trigger: str | None = None

        # SMS / compact settings
        self.sms_field: str | None = None

        qtd = kwargs.pop("question_type_dictionary", QUESTION_TYPE_DICT)
        type_arg = kwargs.get("type")
        if type_arg not in qtd:
            raise PyXFormError(f"Unknown question type '{type_arg}'.")

        # Keeping original qtd_kwargs is only needed if output of QTD data is not
        # acceptable in to_json_dict() i.e. to exclude default bind/control values.
        self._qtd_defaults = qtd.get(type_arg)
        qtd_kwargs = None
        for k, v in self._qtd_defaults.items():
            if isinstance(v, dict):
                template = v.copy()
                if k in kwargs:
                    template.update(kwargs[k])
                    if qtd_kwargs is None:
                        qtd_kwargs = {}
                    qtd_kwargs[k] = kwargs[k]
                kwargs[k] = template
            elif k not in kwargs:
                kwargs[k] = v

        if qtd_kwargs:
            self._qtd_kwargs = qtd_kwargs

        if fields is None:
            fields = QUESTION_EXTRA_FIELDS
        else:
            fields = chain(QUESTION_EXTRA_FIELDS, fields)
        super().__init__(fields=fields, **kwargs)

    def xml_instance(self, survey: "Survey", **kwargs):
        if self.default and not default_is_dynamic(self.default, self.type):
            result = node(self.name, str(self.default))
        else:
            result = node(self.name)
        attributes = self.instance
        if attributes:
            for k, v in attributes.items():
                result.setAttribute(k, survey.insert_xpaths(text=v, context=self))
        return result

    def xml_control(self, survey: "Survey"):
        if self.type == "calculate" or (
            ((self.bind is not None and "calculate" in self.bind) or self.trigger)
            and not (self.label or self.hint)
        ):
            nested_setvalues = survey.get_trigger_values_for_question_name(
                self.name, "setvalue"
            )
            if nested_setvalues:
                for setvalue in nested_setvalues:
                    msg = (
                        f"The question ${{{self.name}}} is not user-visible "
                        "so it can't be used as a calculation trigger for "
                        f"question ${{{setvalue[0]}}}."
                    )
                    raise PyXFormError(msg)
            return None

        xml_node = self.build_xml(survey=survey)

        if xml_node:
            # Get nested setvalue and setgeopoint items
            setvalue_items = survey.get_trigger_values_for_question_name(
                self.name, "setvalue"
            )
            setgeopoint_items = survey.get_trigger_values_for_question_name(
                self.name, "setgeopoint"
            )

            # Only call nest_set_nodes if the respective nested items list is not empty
            if setvalue_items:
                self.nest_set_nodes(survey, xml_node, "setvalue", setvalue_items)
            if setgeopoint_items:
                self.nest_set_nodes(
                    survey, xml_node, "odk:setgeopoint", setgeopoint_items
                )

        return xml_node

    def xml_action(self) -> DetachableElement | None:
        """
        Return the action for this survey element.
        """
        if self.action:
            result = node(self.action["name"], ref=self.get_xpath())
            for k, v in self.action.items():
                if k != "name":
                    result.setAttribute(k, v)
            return result

    def nest_set_nodes(self, survey, xml_node, tag, nested_items):
        for item in nested_items:
            node_attrs = {
<<<<<<< HEAD
                "ref": survey.insert_xpaths(
                    text=f"${{{item[0]}}}", context=survey
                ).strip(),
=======
                "ref": survey.get_element_by_name(item[0]).get_xpath(),
>>>>>>> 87588bac
                "event": "xforms-value-changed",
            }
            if item[1]:
                node_attrs["value"] = survey.insert_xpaths(text=item[1], context=self)
            set_node = node(tag, **node_attrs)
            xml_node.appendChild(set_node)

    def _build_xml(self, survey: "Survey") -> DetachableElement | None:
        """
        Initial control node result for further processing depending on Question type.
        """
        control_dict = self.control
        result = node(
            control_dict["tag"],
            *self.xml_label_and_hint(survey=survey),
            ref=self.get_xpath(),
        )
        # Resolve field references in attributes
        for k, v in control_dict.items():
            # "tag" is from the question type dict so it can't include references. Also,
            # if it did include references, then the node element name would be invalid.
            if k != "tag":
                result.setAttribute(k, survey.insert_xpaths(text=v, context=self))
        return result

    def build_xml(self, survey: "Survey") -> DetachableElement | None:
        return None

    def to_json_dict(self, delete_keys: Iterable[str] | None = None) -> dict:
        to_delete = (k for k in self.get_slot_names() if k.startswith("_"))
        if self._qtd_defaults:
            to_delete = chain(to_delete, self._qtd_defaults)
        if delete_keys is not None:
            to_delete = chain(to_delete, delete_keys)
        result = super().to_json_dict(delete_keys=to_delete)
        if self._qtd_kwargs:
            for k, v in self._qtd_kwargs.items():
                if v:
                    result[k] = v
        return result

    def get_setvalue_node_for_dynamic_default(
        self, survey: "Survey", in_repeat=False
    ) -> DetachableElement | None:
        if not self.default or not default_is_dynamic(self.default, self.type):
            return None

        triggering_events = "odk-instance-first-load"
        if in_repeat:
            triggering_events = f"{triggering_events} odk-new-repeat"

        return node(
            "setvalue",
            ref=self.get_xpath(),
            value=survey.insert_xpaths(text=self.default, context=self),
            event=triggering_events,
        )


class InputQuestion(Question):
    """
    This control string is the same for: strings, integers, decimals,
    dates, geopoints, barcodes ...
    """

    def build_xml(self, survey: "Survey"):
        result = self._build_xml(survey=survey)

        # Input types are used for selects with external choices sheets.
        if self.query:
            choice_filter = self.choice_filter
            if choice_filter:
                pred = survey.insert_xpaths(
                    text=choice_filter, context=self, use_current=True
                )
                query = f"""instance('{self.query}')/root/item[{pred}]"""
            else:
                query = f"""instance('{self.query}')/root/item"""
            result.setAttribute("query", query)
        return result


class TriggerQuestion(Question):
    def build_xml(self, survey: "Survey"):
        return self._build_xml(survey=survey)


class UploadQuestion(Question):
    def build_xml(self, survey: "Survey"):
        return self._build_xml(survey=survey)


class Option(SurveyElement):
    __slots__ = OPTION_EXTRA_FIELDS

    @staticmethod
    def get_slot_names() -> tuple[str, ...]:
        return OPTION_FIELDS

    def __init__(
        self,
        name: str,
        label: str | dict | None = None,
        media: dict | None = None,
        sms_option: str | None = None,
        **kwargs,
    ):
        self._choice_itext_ref: str | None = None
        self.media: dict | None = media
        self.sms_option: str | None = sms_option

        super().__init__(name=name, label=label, **kwargs)

    def validate(self):
        pass

    def xml_control(self, survey: "Survey"):
        raise NotImplementedError()

    def to_json_dict(self, delete_keys: Iterable[str] | None = None) -> dict:
        to_delete = (k for k in self.get_slot_names() if k.startswith("_"))
        if delete_keys is not None:
            to_delete = chain(to_delete, delete_keys)
        return super().to_json_dict(delete_keys=to_delete)


class Itemset:
    """Itemset details and metadata detection."""

    __slots__ = ("name", "options", "requires_itext", "used_by_search")

    def __init__(self, name: str, choices: Iterable[dict]):
        self.requires_itext: bool = False
        self.used_by_search: bool = False
        self.name: str = name
        self.options: tuple[Option, ...] = tuple(o for o in self.get_options(choices))

    def get_options(self, choices: Iterable[dict]) -> Generator[Option, None, None]:
        requires_itext = False
        for c in choices:
            option = Option(**c)
            if not requires_itext:
                # Media: dict of image, audio, etc. Defaults to None.
                if option.media:
                    requires_itext = True
                else:
                    choice_label = option.label
                    label_is_dict = isinstance(choice_label, dict)
                    # Multi-language: dict of labels etc per language. Can be just a string.
                    if label_is_dict:
                        requires_itext = True
                    # Dynamic label: string contains a pyxform reference.
                    elif choice_label and has_pyxform_reference(choice_label):
                        requires_itext = True
            yield option
        self.requires_itext = requires_itext


class MultipleChoiceQuestion(Question):
    __slots__ = SELECT_QUESTION_EXTRA_FIELDS

    @staticmethod
    def get_slot_names() -> tuple[str, ...]:
        return SELECT_QUESTION_FIELDS

    def __init__(
        self, itemset: str | None = None, list_name: str | None = None, **kwargs
    ):
        if not itemset and not list_name:
            raise PyXFormError(
                "Arguments 'itemset' and 'list_name' must not both be None or empty."
            )

        # Structure
        self.choices: Itemset | None = None
        self.itemset: str | None = itemset
        self.list_name: str | None = list_name

        choices = kwargs.pop(constants.CHOICES, None)
        if isinstance(choices, Itemset):
            self.choices = choices
        super().__init__(**kwargs)

    def build_xml(self, survey: "Survey"):
        if self.bind["type"] not in {"string", "odk:rank"}:
            raise PyXFormError("""Invalid value for `self.bind["type"]`.""")

        result = self._build_xml(survey=survey)
        choices = None
        if survey.choices:
            choices = survey.choices.get(self.itemset, None)
        if not choices:
            choices = self.choices

        # itemset are only supposed to be strings,
        # check to prevent the rare dicts that show up
        if self.itemset and isinstance(self.itemset, str):
            itemset, file_extension = os.path.splitext(self.itemset)

            if file_extension == ".geojson":
                itemset_value_ref = EXTERNAL_CHOICES_ITEMSET_REF_VALUE_GEOJSON
                itemset_label_ref = EXTERNAL_CHOICES_ITEMSET_REF_LABEL_GEOJSON
            else:
                itemset_value_ref = EXTERNAL_CHOICES_ITEMSET_REF_VALUE
                itemset_label_ref = EXTERNAL_CHOICES_ITEMSET_REF_LABEL
            if self.parameters is not None:
                itemset_value_ref = self.parameters.get("value", itemset_value_ref)
                itemset_label_ref = self.parameters.get("label", itemset_label_ref)

            is_previous_question = has_pyxform_reference(self.itemset)

            if file_extension in EXTERNAL_INSTANCE_EXTENSIONS:
                pass
            elif choices and choices.requires_itext:
                itemset = self.itemset
                itemset_label_ref = "jr:itext(itextId)"
            else:
                itemset = self.itemset

            choice_filter = self.choice_filter
            if choice_filter:
                choice_filter = survey.insert_xpaths(
                    text=choice_filter,
                    context=self,
                    use_current=True,
                    reference_parent=is_previous_question,
                )
            if is_previous_question:
                path = (
                    survey.insert_xpaths(
                        text=self.itemset, context=self, reference_parent=True
                    )
                    .strip()
                    .split("/")
                )
                nodeset = "/".join(path[:-1])
                itemset_value_ref = path[-1]
                itemset_label_ref = path[-1]
                if choice_filter:
                    choice_filter = choice_filter.replace(
                        f"current()/{nodeset}", "."
                    ).replace(nodeset, ".")
                else:
                    # Choices must have a value. Filter out repeat instances without
                    # an answer for the linked question
                    name = path[-1]
                    choice_filter = f"./{name} != ''"
            else:
                nodeset = f"instance('{itemset}')/root/item"

            if choice_filter:
                nodeset += f"[{choice_filter}]"

            if self.parameters:
                params = self.parameters

                if "randomize" in params and params["randomize"] == "true":
                    nodeset = f"randomize({nodeset}"

                    if "seed" in params:
<<<<<<< HEAD
                        if params["seed"].startswith("${"):
                            seed = survey.insert_xpaths(
                                text=params["seed"], context=self
                            ).strip()
                            nodeset = f"{nodeset}, {seed}"
                        else:
                            nodeset = f"""{nodeset}, {params["seed"]}"""
=======
                        seed = maybe_strip(
                            survey.insert_xpaths(text=params["seed"], context=self)
                        )
                        nodeset = f"{nodeset}, {seed}"
>>>>>>> 87588bac

                    nodeset += ")"

            result.appendChild(
                node(
                    "itemset",
                    node("value", ref=itemset_value_ref),
                    node("label", ref=itemset_label_ref),
                    nodeset=nodeset,
                )
            )
        elif choices:
            # Options processing specific to XLSForms using the "search()" function.
            # The _choice_itext_ref is prepared by Survey._redirect_is_search_itext.
            if choices.used_by_search:
                for option in choices.options:
                    if choices.requires_itext:
                        label_node = node("label", ref=option._choice_itext_ref)
                    elif self.label:
                        label, output_inserted = survey.insert_output_values(
                            option.label, option
                        )
                        label_node = node("label", label, toParseString=output_inserted)
                    else:
                        label_node = node("label")
                    result.appendChild(
                        node("item", label_node, node("value", option.name))
                    )

        return result


class Tag(SurveyElement):
    @staticmethod
    def get_slot_names() -> tuple[str, ...]:
        return SURVEY_ELEMENT_FIELDS

    def xml(self, survey: "Survey"):
        return node("tag", self.xml_label(survey=survey), key=self.name)

    def validate(self):
        pass

    def xml_control(self, survey: "Survey"):
        raise NotImplementedError()


class OsmUploadQuestion(UploadQuestion):
    __slots__ = OSM_QUESTION_EXTRA_FIELDS

    @staticmethod
    def get_slot_names() -> tuple[str, ...]:
        return OSM_QUESTION_FIELDS

    def __init__(self, **kwargs):
        self.children: tuple[Option, ...] | None = None

        choices = combine_lists(
            a=kwargs.pop("tags", None), b=kwargs.pop(constants.CHILDREN, None)
        )
        if choices:
            self.children = tuple(Tag(**c) for c in choices)

        super().__init__(**kwargs)

    def iter_descendants(
        self,
        condition: Callable[["SurveyElement"], bool] | None = None,
        iter_into_section_items: bool = False,
    ) -> Generator["SurveyElement", None, None]:
        if condition is None:
            yield self
        elif condition(self):
            yield self
        if iter_into_section_items and self.children:
            for e in self.children:
                yield from e.iter_descendants(
                    condition=condition,
                    iter_into_section_items=iter_into_section_items,
                )

    def build_xml(self, survey: "Survey"):
        result = self._build_xml(survey=survey)
        if self.children:
            for osm_tag in self.children:
                result.appendChild(osm_tag.xml(survey=survey))
        return result


class RangeQuestion(Question):
    def build_xml(self, survey: "Survey"):
        result = self._build_xml(survey=survey)
        params = self.parameters
        if params:
            for k, v in params.items():
                result.setAttribute(k, v)
        return result<|MERGE_RESOLUTION|>--- conflicted
+++ resolved
@@ -196,13 +196,7 @@
     def nest_set_nodes(self, survey, xml_node, tag, nested_items):
         for item in nested_items:
             node_attrs = {
-<<<<<<< HEAD
-                "ref": survey.insert_xpaths(
-                    text=f"${{{item[0]}}}", context=survey
-                ).strip(),
-=======
                 "ref": survey.get_element_by_name(item[0]).get_xpath(),
->>>>>>> 87588bac
                 "event": "xforms-value-changed",
             }
             if item[1]:
@@ -463,20 +457,10 @@
                     nodeset = f"randomize({nodeset}"
 
                     if "seed" in params:
-<<<<<<< HEAD
-                        if params["seed"].startswith("${"):
-                            seed = survey.insert_xpaths(
-                                text=params["seed"], context=self
-                            ).strip()
-                            nodeset = f"{nodeset}, {seed}"
-                        else:
-                            nodeset = f"""{nodeset}, {params["seed"]}"""
-=======
                         seed = maybe_strip(
                             survey.insert_xpaths(text=params["seed"], context=self)
                         )
                         nodeset = f"{nodeset}, {seed}"
->>>>>>> 87588bac
 
                     nodeset += ")"
 
