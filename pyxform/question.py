from utils import node
from survey_element import SurveyElement


def _overlay(over, under):
    if type(under) == dict:
        result = under.copy()
        result.update(over)
        return result
    return over if over else under


class Question(SurveyElement):
    def get_type_definition(self):
        qtd = self.get_question_type_dictionary()
        question_type_str = self._dict[self.TYPE]
        return qtd.get_definition(question_type_str)

    def get(self, key):
        """
        Overlay this questions binding attributes on type of the
        attributes from this question type.
        """
        question_type_dict = self.get_type_definition()
        under = question_type_dict.get(key, None)
        over = SurveyElement.get(self, key)
        if not under:
            return over
        return _overlay(over, under)

    def xml_instance(self):
        if self.get(u"default"):
            return node(self.get_name(), unicode(self.get(u"default")))
        return node(self.get_name())

    def xml_control(self):
        return None


class InputQuestion(Question):
    """
    This control string is the same for: strings, integers, decimals,
    dates, geopoints, barcodes ...
    """
    def xml_control(self):
        control_dict = self.get_control()
        label_and_hint = self.xml_label_and_hint()
        if self.APPEARANCE in control_dict and label_and_hint:
            return node(
                u"input", ref=self.get_xpath(),
                appearance=control_dict[self.APPEARANCE],
                *self.xml_label_and_hint()
                )
        elif not self.APPEARANCE in control_dict and label_and_hint:
            return node(u"input",
                ref=self.get_xpath(),
                *self.xml_label_and_hint()
                )
        elif self.APPEARANCE in control_dict and not label_and_hint:
            return node(
                u"input", ref=self.get_xpath(),
                appearance=control_dict[self.APPEARANCE]
                )
        else:
            return node(u"input", ref=self.get_xpath())


class TriggerQuestion(Question):

    def xml_control(self):
        control_dict = self.get_control()
        if self.APPEARANCE in control_dict:
            return node(
                u"trigger", ref=self.get_xpath(),
                appearance=control_dict[self.APPEARANCE],
                *self.xml_label_and_hint()
                )
        else:
            return node(u"trigger",
                ref=self.get_xpath(),
                *self.xml_label_and_hint()
                )


class UploadQuestion(Question):
    def _get_media_type(self):
        return self.get_control()[u"mediatype"]

    def xml_control(self):
        control_dict = self.get_control()
        if self.APPEARANCE in control_dict:
            return node(
                u"upload",
                ref=self.get_xpath(),
                mediatype=self._get_media_type(),
                appearance=control_dict[self.APPEARANCE],
                *self.xml_label_and_hint()
                )
        else:
            return node(
                u"upload",
                ref=self.get_xpath(),
                mediatype=self._get_media_type(),
                *self.xml_label_and_hint()
                )


class Option(SurveyElement):

    def __init__(self, *args, **kwargs):
        if self.MEDIA in kwargs:
            d = {
                self.LABEL: kwargs[self.LABEL],
                self.MEDIA: kwargs[self.MEDIA],
                self.NAME: unicode(kwargs[self.NAME]),
                }
        else:
            d = {
                self.LABEL: kwargs[self.LABEL],
                self.NAME: unicode(kwargs[self.NAME]),
                }
        SurveyElement.__init__(self, **d)

    def xml_value(self):
        return node(u"value", self.get_name())

    def xml(self):
        item = node(u"item")
        item.appendChild(self.xml_label())
        item.appendChild(self.xml_value())
        return item

    def validate(self):
        pass


class MultipleChoiceQuestion(Question):
    def __init__(self, *args, **kwargs):
        kwargs_copy = kwargs.copy()
        choices = kwargs_copy.pop(u"choices", []) + \
            kwargs_copy.pop(u"children", [])
        Question.__init__(self, *args, **kwargs_copy)
        for choice in choices:
<<<<<<< HEAD
            try:
                self.add_choice(**choice)
            except KeyError:
                raise KeyError("An option for this question is missing a name or a label.", kwargs)
=======
            self.add_choice(**choice)
>>>>>>> c01ef36d

    def validate(self):
        Question.validate(self)
        for choice in self.iter_children():
            if choice != self:
                choice.validate()

    def add_choice(self, **kwargs):
        option = Option(**kwargs)
        self.add_child(option)

    def xml_control(self):
        assert self.get_bind()[self.TYPE] in [u"select", u"select1"]

        control_dict = self.get_control()
        if self.APPEARANCE in control_dict:
            result = node(
                self.get_bind()[self.TYPE],
                ref=self.get_xpath(),
                appearance=control_dict[self.APPEARANCE]
                )
        else:
            result = node(
                self.get_bind()[self.TYPE],
                ref=self.get_xpath()
                )
        for n in self.xml_label_and_hint():
            result.appendChild(n)
        for n in [o.xml() for o in self._children]:
            result.appendChild(n)
        return result


class SelectOneQuestion(MultipleChoiceQuestion):
    def __init__(self, *args, **kwargs):
        super(SelectOneQuestion, self).__init__(*args, **kwargs)
        self._dict[self.TYPE] = u"select one"<|MERGE_RESOLUTION|>--- conflicted
+++ resolved
@@ -141,14 +141,7 @@
             kwargs_copy.pop(u"children", [])
         Question.__init__(self, *args, **kwargs_copy)
         for choice in choices:
-<<<<<<< HEAD
-            try:
-                self.add_choice(**choice)
-            except KeyError:
-                raise KeyError("An option for this question is missing a name or a label.", kwargs)
-=======
             self.add_choice(**choice)
->>>>>>> c01ef36d
 
     def validate(self):
         Question.validate(self)
