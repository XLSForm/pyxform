--- conflicted
+++ resolved
@@ -189,16 +189,11 @@
     out_dict_array = list()
     for row in dict_array:
         out_row = dict()
-<<<<<<< HEAD
         for header, val in row.items():
 
             if ignore_case:
                 header = header.lower()
-            
-=======
-        for key, val in row.items():
-
->>>>>>> eea52d2e
+
             tokens = list()
 
             if use_double_colons:
@@ -444,16 +439,12 @@
                     continue
             raise PyXFormError(rowFormatString % row_number + " Question with no type.\n" + str(row))
             continue
-<<<<<<< HEAD
-        
+
         if question_type == 'calculate':
             calculation = row.get('bind', {}).get('calculate')
             if not calculation:
                 raise PyXFormError(rowFormatString % row_number + " Missing calculation.")
-        
-=======
-
->>>>>>> eea52d2e
+
         #Check if the question is actually a setting specified on the survey sheet
         settings_type = settings_header_aliases.get(question_type)
         if settings_type:
@@ -521,9 +512,8 @@
                     if list_name not in choices:
                         raise PyXFormError(rowFormatString % row_number + " List name not in columns sheet: " + list_name)
                     new_json_dict[constants.COLUMNS] = choices[list_name]
-<<<<<<< HEAD
-                
-                #Generate a new node for the jr:count column so  
+
+                #Generate a new node for the jr:count column so
                 #xpath expressions can be used.
                 repeat_count_expression = new_json_dict.get('control', {}).get('jr:count')
                 if repeat_count_expression:
@@ -533,14 +523,11 @@
                         "bind": {
                                  "readonly": "true()",
                                  "calculate": repeat_count_expression,
-                                 }, 
+                                 },
                         "type": "calculate",
                         })
                     new_json_dict['control']['jr:count'] = "${" + generated_node_name + "}"
-                
-=======
-
->>>>>>> eea52d2e
+
                 #Code to deal with table_list appearance flags (for groups of selects)
                 if new_json_dict.get(u"control",{}).get(u"appearance") == constants.TABLE_LIST:
                     table_list = True
@@ -684,14 +671,9 @@
 
     if len(stack) != 1:
         raise PyXFormError("Unmatched begin statement: " + str(stack[-1][0]))
-<<<<<<< HEAD
-    
+
     meta_children = []
-    
-=======
-
-    #Automatically add an instanceID element:
->>>>>>> eea52d2e
+
     if yes_no_aliases.get(settings.get("omit_instanceID")):
         if settings.get("public_key"):
             raise PyXFormError("Cannot omit instanceID, it is required for encryption.")
@@ -701,16 +683,11 @@
             "name": "instanceID",
             "bind": {
                      "readonly": "true()",
-<<<<<<< HEAD
                      "calculate": settings.get("instance_id", "concat('uuid:', uuid())"),
-                     }, 
-=======
-                     "calculate": settings.get("instanceID", "concat('uuid:', uuid())"),
                      },
->>>>>>> eea52d2e
             "type": "calculate",
         })
-    
+
     if 'instance_name' in settings:
         #Automatically add an instanceName element:
         meta_children.append({
@@ -720,7 +697,7 @@
             },
             "type": "calculate",
         })
-    
+
     if len(meta_children) > 0:
         meta_element = \
         {
