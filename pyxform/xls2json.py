--- conflicted
+++ resolved
@@ -79,11 +79,7 @@
     u"count": u"bind::jr:count"
 }
 list_header_aliases = {
-<<<<<<< HEAD
-    u"caption": constants.LABEL, 
-=======
-    u"caption": constants.LABEL,
->>>>>>> 4c272362
+    u"caption" : constants.LABEL,
     u"list_name" : LIST_NAME,
     u"value" : constants.NAME,
     u"image": u"media::image",
