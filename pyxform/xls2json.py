--- conflicted
+++ resolved
@@ -11,146 +11,6 @@
 from errors import PyXFormError
 from xls2json_backends import xls_to_dict, csv_to_dict
 from utils import is_valid_xml_tag
-
-<<<<<<< HEAD
-####### STATIC DATA #######
-
-#Aliases:
-#Ideally aliases should resolve to elements in the json form schema
-
-#select, control and settings alias keys used for parsing,
-#which is why self mapped keys are necessary.
-control_aliases = {
-    u"group": constants.GROUP,
-    u"lgroup": constants.REPEAT,
-    u"repeat": constants.REPEAT,
-    u"loop": constants.LOOP,
-    u"looped group": constants.REPEAT
-}
-select_aliases = {
-    u"add select one prompt using": constants.SELECT_ONE,
-    u"add select multiple prompt using": constants.SELECT_ALL_THAT_APPLY,
-    u"select all that apply from": constants.SELECT_ALL_THAT_APPLY,
-    u"select one from": constants.SELECT_ONE,
-    u"select1": constants.SELECT_ONE,
-    u"select_one": constants.SELECT_ONE,
-    u"select one": constants.SELECT_ONE,
-    u"select_multiple": constants.SELECT_ALL_THAT_APPLY,
-    u"select all that apply": constants.SELECT_ALL_THAT_APPLY
-}
-cascading_aliases = {
-    u'cascading select': constants.CASCADING_SELECT,
-    u'cascading_select': constants.CASCADING_SELECT,
-}
-settings_header_aliases = {
-    u"form_title": constants.TITLE,
-    u"set form title": constants.TITLE,
-    u"form_id": constants.ID_STRING,
-    u"sms_keyword": constants.SMS_KEYWORD,
-    u"sms_separator": constants.SMS_SEPARATOR,
-    u"sms_allow_media": constants.SMS_ALLOW_MEDIA,
-    u"sms_date_format": constants.SMS_DATE_FORMAT,
-    u"sms_datetime_format": constants.SMS_DATETIME_FORMAT,
-    u"set form id": constants.ID_STRING,
-    u"public_key": constants.PUBLIC_KEY,
-    u"submission_url": constants.SUBMISSION_URL
-}
-#TODO: Check on bind prefix approach in json.
-#Conversion dictionary from user friendly column names to meaningful values
-survey_header_aliases = {
-    u"Label": u"label",
-    u"Name": u"name",
-    u"SMS Field": constants.SMS_FIELD,
-    u"SMS Option": constants.SMS_OPTION,
-    u"SMS Sepatator": constants.SMS_SEPARATOR,
-    u"SMS Allow Media": constants.SMS_ALLOW_MEDIA,
-    u"SMS Date Format": constants.SMS_DATE_FORMAT,
-    u"SMS DateTime Format": constants.SMS_DATETIME_FORMAT,
-    u"SMS Response": constants.SMS_RESPONSE,
-    u"Type": u"type",
-    u"List_name": u"list_name",
-    u"repeat_count": u"jr:count",
-    u"read_only": u"bind::readonly",
-    u"readonly": u"bind::readonly",
-    u"relevant": u"bind::relevant",
-    u"caption": constants.LABEL,
-    u"appearance": u"control::appearance",  # TODO: this is also an issue
-    u"intent": u"control::intent",  # TODO: this is also an issue
-    u"relevance": u"bind::relevant",
-    u"required": u"bind::required",
-    u"constraint": u"bind::constraint",
-    u"constraining message": u"bind::jr:constraintMsg",
-    u"constraint message": u"bind::jr:constraintMsg",
-    u"constraint_message": u"bind::jr:constraintMsg",
-    u"calculation": u"bind::calculate",
-    u"command": constants.TYPE,
-    u"tag": constants.NAME,
-    u"value": constants.NAME,
-    u"image": u"media::image",
-    u"audio": u"media::audio",
-    u"video": u"media::video",
-    u"count": u"control::jr:count",
-    u"repeat_count": u"control::jr:count",
-    u"jr:count": u"control::jr:count",
-    u"autoplay": u"control::autoplay",
-    u"rows": u"control::rows",
-    #New elements that have to go into itext elements:
-    u"noAppErrorString" : u"bind::jr:noAppErrorString",
-    u"no_app_error_string" : u"bind::jr:noAppErrorString",
-    u"requiredMsg" : u"bind::jr:requiredMsg",
-    u"required_message" : u"bind::jr:requiredMsg",
-    u"required message" : u"bind::jr:requiredMsg"
-}
-list_header_aliases = {
-    u"caption": constants.LABEL,
-    u"list_name": constants.LIST_NAME,
-    u"value": constants.NAME,
-    u"image": u"media::image",
-    u"audio": u"media::audio",
-    u"video": u"media::video"
-}
-#Note that most of the type aliasing happens in all.xls
-type_aliases = {
-    u"imei": u"deviceid",
-    u"image": u"photo",
-    u"add image prompt": u"photo",
-    u"add photo prompt": u"photo",
-    u"add audio prompt": u"audio",
-    u"add video prompt": u"video"
-}
-yes_no_aliases = {
-    "yes": True,
-    "Yes": True,
-    "YES": True,
-    "true": True,
-    "True": True,
-    "TRUE": True,
-    "true()": True,
-    "no": False,
-    "No": False,
-    "NO": False,
-    "false": False,
-    "False": False,
-    "FALSE": False,
-    "false()": False,
-}
-=======
-
->>>>>>> d5f22871
-label_optional_types = [
-    u"deviceid",
-    u"phonenumber",
-    u"simserial",
-    u"calculate",
-    u"start",
-    u"end",
-    u"today"
-]
-<<<<<<< HEAD
-####### END OF STATIC DATA #######
-=======
->>>>>>> d5f22871
-
 
 def print_pyobj_to_json(pyobj, path=None):
     """
