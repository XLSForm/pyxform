--- conflicted
+++ resolved
@@ -12,7 +12,6 @@
 from xls2json_backends import xls_to_dict, csv_to_dict
 from utils import is_valid_xml_tag
 
-<<<<<<< HEAD
 ####### STATIC DATA #######
 
 #Aliases:
@@ -146,8 +145,6 @@
 ####### END OF STATIC DATA #######
 
 
-=======
->>>>>>> c94d5669
 def print_pyobj_to_json(pyobj, path=None):
     """
     dump a python nested array/dict structure to the specified file
@@ -342,7 +339,7 @@
 
 def add_flat_annotations(prompt_list, parent_relevant = '', name_prefix = ''):
     """
-    This is a helper function for generating flat instances 
+    This is a helper function for generating flat instances
     for the benefit of ODK Tables.
     It makes the following modifications to the survey:
     X Renames prompts with their group name as a prefix
@@ -361,7 +358,7 @@
                 new_relevant += ' and (' + prompt_relevant + ')'
         elif prompt_relevant != '':
             new_relevant = prompt_relevant
-        
+
         children = prompt.get(constants.CHILDREN)
         if children:
             prompt['flat'] = True
@@ -525,13 +522,13 @@
                     if headername not in warnedabout:
                         warnedabout.add(headername)
                         warnings.append("On the choices sheet there is " +
-                                        "a column (\"" + 
-                                        headername + 
+                                        "a column (\"" +
+                                        headername +
                                         "\") with an illegal header. " +
                                         "Headers cannot include spaces.")
                     del option[headername]
                 elif headername == '':
-                    warnings.append("On the choices sheet there is a value" + 
+                    warnings.append("On the choices sheet there is a value" +
                                     " in a column with no header.")
                     del option[headername]
     ########### Survey sheet ###########
