--- conflicted
+++ resolved
@@ -3,7 +3,6 @@
 import utils
 from xlrd import open_workbook
 
-<<<<<<< HEAD
 from xls2json import SurveyReader
 
 def _section_name(path_or_file_name):
@@ -24,94 +23,4 @@
     sections = {}
     available_files = glob.glob(os.path.join(directory, "*.xls")) + \
                         glob.glob(os.path.join(directory, "*.json"))
-    return dict([load_file_to_dict(f) for f in available_files])
-=======
-#Conversion dictionary from user friendly column names to meaningful values
-col_name_conversions = {
-    "caption": u"label",
-    "appearance": u"control:appearance",
-    "relevance": u"bind:relevant",
-    "required": u"bind:required",
-    "read only": u"bind:readonly",
-    "constraint": u"bind:constraint",
-    "constraing message": u"bind:jr:constraintMsg",
-    "calculation": u"bind:calculate",
-    "command": u"type",
-    "tag": u"name",
-    "label": u"caption",
-    "relevant": u"bind:relevant",
-    "skippable": u"required",
-    "value": u"name",
-    "image": u"media:image",
-    "audio": u"media:audio",
-    "video": u"media:video",
-    "count": u"bind:jr:count"
-}
-
-def xls_to_dict(path):
-    """
-    Return a Python dictionary with a key for each worksheet
-    name. For each sheet there is a list of dictionaries, each
-    dictionary corresponds to a single row in the worksheet. A
-    dictionary has keys taken from the column headers and values
-    equal to the cell value for that row and column.
-    """
-    workbook = open_workbook(path)
-    _dict = {}
-    for sheet in workbook.sheets():
-        _dict[sheet.name] = []
-        for row in range(1, sheet.nrows):
-            row_dict = {}
-            for column in range(0, sheet.ncols):
-                key = sheet.cell(0, column).value
-
-                # Convert key from ui friendly to meaningful
-                if key in col_name_conversions:
-                    key = col_name_conversions[key]
-                # Special case for converting captions because
-                # they have languages
-                key = key.replace("caption", "label")
-
-                value = sheet.cell(row, column).value
-                if value is not None and value != "":
-                    row_dict[key] = value
-
-            if row_dict:
-                _dict[sheet.name].append(row_dict)
-    return _dict
-
-
-import csv
-def csv_to_dict(path):
-    _dict = {}
-    def first_column_as_sheet_name(row):
-        s_or_c = row[0]
-        content = row[1:]
-        if s_or_c == '':
-            s_or_c = None
-        if reduce(lambda x, y: x+y, content) == '':
-            # content is a list of empty strings
-            content = None
-        return (s_or_c, content)
-    with open(path, 'rU') as f:
-        reader = csv.reader(f)
-        push_mode = None
-        current_headers = None
-        for row in reader:
-            survey_or_choices, content = first_column_as_sheet_name(row)
-            if survey_or_choices != None:
-                push_mode = survey_or_choices
-                if push_mode not in _dict:
-                    _dict[push_mode] = []
-                current_headers = None
-            if content != None:
-                if current_headers == None:
-                    current_headers = content
-                else:
-                    _d = {}
-                    for key, val in zip(current_headers, content):
-                        if val != "":
-                            _d[key] = val
-                    _dict[push_mode].append(_d)
-    return _dict
->>>>>>> 663fbbdb
+    return dict([load_file_to_dict(f) for f in available_files])