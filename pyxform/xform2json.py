--- conflicted
+++ resolved
@@ -3,19 +3,11 @@
 import json
 import copy
 import codecs
-<<<<<<< HEAD
-from lxml import etree
-from lxml.etree import ElementTree
+import xml.etree.ElementTree as ET
 from operator import itemgetter
 from pyxform import builder
 from pyxform.utils import basestring
-=======
-
-import xml.etree.ElementTree as ET
-from operator import itemgetter
-from pyxform import builder
-from .survey import nsmap
->>>>>>> 634e2573
+from pyxform.survey import nsmap
 
 
 # {{{ http://code.activestate.com/recipes/573463/ (r7)
@@ -154,16 +146,8 @@
     """
     # If a string is passed in, try to open it as a file
     if isinstance(root, basestring):
-<<<<<<< HEAD
         root = _try_parse(root)
-    elif not isinstance(root, etree._Element):
-=======
-        if os.path.exists(root):
-            root = ET.parse(root).getroot()
-        else:
-            root = ET.fromstring(root)
     elif not isinstance(root, ET.Element):
->>>>>>> 634e2573
         raise TypeError('Expected ElementTree.Element or file path string')
 
     return dictclass({root.tag: _ConvertXmlToDictRecurse(root, dictclass)})
@@ -186,21 +170,12 @@
 class XFormToDict:
     def __init__(self, root):
         if isinstance(root, basestring):
-<<<<<<< HEAD
-            parser = etree.XMLParser(remove_comments=True)
+            parser = ET.XMLParser(remove_comments=True)
             self._root = _try_parse(root, parser)
             self._dict = XmlDictObject(
                 {self._root.tag: _ConvertXmlToDictRecurse(
                     self._root, XmlDictObject)})
-        elif not isinstance(root, etree.Element):
-=======
-            if os.path.exists(root):
-                self._root = ET.parse(root).getroot()
-            else:
-                self._root = ET.fromstring(root.encode('utf-8'))
-            self._dict = ConvertXmlToDict(self._root)
         elif not isinstance(root, ET.Element):
->>>>>>> 634e2573
             raise TypeError('Expected ElementTree.Element or file path string')
 
     def get_dict(self):
