--- conflicted
+++ resolved
@@ -1,20 +1,6 @@
 from distutils.core import setup
 
 setup(
-<<<<<<< HEAD
-    name = "pyxform",
-    version = "0.89",
-    author = "Columbia University, Modi Research Group",
-    author_email = "andrew.ei.marder@gmail.com",
-    description = ("A library for authoring XForms for ODK Collect."),
-    license = "BSD",
-    keywords = "XForm ODK Collect",
-    url = "http://github.com/mvpdev/pyxform",
-    packages=['pyxform'],
-    long_description=read('README.rst'),
-    install_requires=[
-        'xlrd==0.8.0',
-=======
      name='pyxform',
      version='0.9.9.2',
      author='modilabs',
@@ -24,13 +10,12 @@
      package_data={
         'pyxform': [
             'odk_validate/ODK_Validate.jar',
->>>>>>> 70bf4a86
         ],
      },
      url='http://pypi.python.org/pypi/pyxform/',
      description='A Python package to create XForms for ODK Collect.',
      long_description=open('README.rst', 'rt').read(),
      install_requires=[
-        'modilabs-python-utils==0.1.5',
+        'xlrd==0.8.0',
     ],
 )