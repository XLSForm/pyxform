--- conflicted
+++ resolved
@@ -22,11 +22,7 @@
     long_description=open('README.rst', 'rt').read(),
     install_requires=[
         'xlrd==0.9.4',
-<<<<<<< HEAD
-        'lxml==3.5.0',
-        'unicodecsv==0.14.1', 'formencode',
-=======
         'unicodecsv==0.14.1',
->>>>>>> 634e2573
+        'formencode',
     ],
 )