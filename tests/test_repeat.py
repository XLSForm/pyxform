"""
<<<<<<< HEAD
Test repeats.
"""

from pyxform.validators.pyxform import unique_names
=======
Test repeat structure.
"""

from os import getpid
from time import perf_counter
from unittest import skip

from psutil import Process
from pyxform.xls2json_backends import SupportedFileTypes
from pyxform.xls2xform import convert
>>>>>>> 7fcc25f7

from tests.pyxform_test_case import PyxformTestCase


class TestRepeatOutput(PyxformTestCase):
    """
    Test output for repeats.
    """

    def test_repeat_relative_reference(self):
        """
        Test relative reference in repeats.
        """
        self.assertPyxformXform(
            md="""
                | survey |              |          |            |                      |
                |        | type         | name     | relevant   | label                |
                |        | text         | Z        |            | Fruit                |
                |        | begin repeat | section  |            | Section              |
                |        | text         | AA       |            | Anything really      |
                |        | text         | A        |            | A oat                |
                |        | text         | B        | ${A}='oat' | B w ${A}             |
                |        | note         | note1    |            | Noted ${AA} w ${A}   |
                |        | end repeat   |          |            |                      |
                |        |              |          |            |                      |
                |        | begin repeat | section2 |            | Section 2            |
                |        | text         | C        |            | C                    |
                |        | begin group  | sectiona |            | Section A            |
                |        | text         | D        |            | D oat                |
                |        | text         | E        | ${D}='oat' | E w ${Z}             |
                |        | note         | note2    |            | Noted ${C} w ${E}    |
                |        | end group    |          |            |                      |
                |        | note         | note3    |            | Noted ${C} w ${E}    |
                |        | end repeat   |          |            |                      |
                |        |              |          |            |                      |
                |        | begin repeat | section3 |            | Section 3            |
                |        | text         | FF       |            | F any text           |
                |        | text         | F        |            | F oat                |
                |        | begin group  | sectionb |            | Section B            |
                |        | text         | G        |            | G oat                |
                |        | text         | H        | ${G}='oat' | H w ${Z}             |
                |        | note         | note4    |            | Noted ${H} w ${Z}    |
                |        | end group    |          |            |                      |
                |        | begin repeat | sectionc |            | Section B            |
                |        | text         | I        |            | I                    |
                |        | text         | J        | ${I}='oat' | J w ${Z}             |
                |        | text         | K        | ${F}='oat' | K w ${Z}             |
                |        | text         | L        | ${G}='oat' | K w ${Z}             |
                |        | note         | note5    |            | Noted ${FF} w ${H}   |
                |        | note         | note6    |            | JKL #${J}#${K}#${L}  |
                |        | end repeat   |          |            |                      |
                |        | note         | note7    |            | Noted ${FF} w ${H}   |
                |        | begin group  | sectiond |            | Section D            |
                |        | text         | M        |            | M oat                |
                |        | text         | N        | ${G}='oat' | N w ${Z}             |
                |        | text         | O        | ${M}='oat' | O w ${Z}             |
                |        | note         | note8    |            | NO #${N} #${O}       |
                |        | end group    |          |            |                      |
                |        | note         | note9    |            | ${FF} ${H} ${N} ${N} |
                |        | end repeat   |          |            |                      |
                |        |              |          |            |                      |
                """,  # pylint: disable=line-too-long
            instance__contains=[
                '<section jr:template="">',
                "<A/>",
                "<B/>",
                "</section>",
            ],
            model__contains=[
                """<bind nodeset="/test_name/section/A" """ """type="string"/>""",
                """<bind nodeset="/test_name/section/B" """
                """relevant=" ../A ='oat'" """
                """type="string"/>""",
                """<bind nodeset="/test_name/section2/sectiona/E" """
                """relevant=" ../D ='oat'" type="string"/>""",
                """<bind nodeset="/test_name/section3/sectionc/K" """
                """relevant=" ../../F ='oat'" type="string"/>""",
                """<bind nodeset="/test_name/section3/sectionc/L" """
                """relevant=" ../../sectionb/G ='oat'" """
                """type="string"/>""",
                """<bind nodeset="/test_name/section3/sectiond/N" """
                """relevant=" ../../sectionb/G ='oat'" """
                """type="string"/>""",
            ],
            xml__contains=[
                '<group ref="/test_name/section">',
                "<label>Section</label>",
                "</group>",
                """<label> B w <output value=" ../A "/> </label>""",
                """<label> E w <output value=" /test_name/Z "/> </label>""",
                """<label> Noted <output value=" ../FF "/> w """
                """<output value=" ../sectionb/H "/> </label>""",
            ],
        )

    def test_calculate_relative_path(self):
        """Test relative paths in calculate column."""
        # Paths in a calculate within a repeat are relative.
        self.assertPyxformXform(
            md="""
                | survey  |                      |       |        |                |
                |         | type                 | name  | label  | calculation    |
                |         | begin repeat         | rep   |        |                |
                |         | select_one crop_list | crop  | Select |                |
                |         | text                 | a     | Verify | name = ${crop} |
                |         | begin group          | group |        |                |
                |         | text                 | b     | Verify | name = ${crop} |
                |         | end group            |       |        |                |
                |         | end repeat           |       |        |                |
                |         |                      |       |        |                |
                | choices |                      |       |        |                |
                |         | list name            | name  | label  |                |
                |         | crop_list            | maize | Maize  |                |
                |         | crop_list            | beans | Beans  |                |
                |         | crop_list            | kale  | Kale   |                |
            """,  # pylint: disable=line-too-long
            model__contains=[
                """<bind calculate="name =  ../crop " """
                """nodeset="/test_name/rep/a" type="string"/>""",
                """<bind calculate="name =  ../../crop " """
                """nodeset="/test_name/rep/group/b" type="string"/>""",
            ],
        )

    def test_choice_filter_relative_path(self):
        """Test relative paths in choice_filter column."""
        # Choice filter uses relative path
        self.assertPyxformXform(
            md="""
                | survey  |                      |       |        |                |
                |         | type                 | name  | label  | choice_filter  |
                |         | begin repeat         | rep   |        |                |
                |         | select_one crop_list | crop  | Select |                |
                |         | select_one crop_list | a     | Verify | name = ${crop} |
                |         | begin group          | group |        |                |
                |         | select_one crop_list | b     | Verify | name = ${crop} |
                |         | end group            |       |        |                |
                |         | end repeat           |       |        |                |
                |         |                      |       |        |                |
                | choices |                      |       |        |                |
                |         | list name            | name  | label  |                |
                |         | crop_list            | maize | Maize  |                |
                |         | crop_list            | beans | Beans  |                |
                |         | crop_list            | kale  | Kale   |                |
            """,  # pylint: disable=line-too-long
            xml__contains=[
                """<itemset nodeset="instance('crop_list')/root/item[name =  current()/../crop ]">""",  # pylint: disable=line-too-long
                """<itemset nodeset="instance('crop_list')/root/item[name =  current()/../../crop ]">""",  # pylint: disable=line-too-long
            ],
        )

    def test_indexed_repeat_relative_path(self):
        """Test relative path not used with indexed-repeat()."""
        # Paths in a calculate within a repeat are relative.
        self.assertPyxformXform(
            md="""
                | survey  |                      |       |        |                                  |
                |         | type                 | name  | label  | calculation                      |
                |         | begin repeat         | rep   |        |                                  |
                |         | begin repeat         | rep2  |        |                                  |
                |         | select_one crop_list | crop  | Select |                                  |
                |         | text                 | a     | Verify |                                  |
                |         | begin group          | group |        |                                  |
                |         | text                 | b     | Verify |                                  |
                |         | end group            |       |        |                                  |
                |         | end repeat           |       |        |                                  |
                |         | calculate            | c1    |        | indexed-repeat(${a}, ${rep2}, 1) |
                |         | end repeat           |       |        |                                  |
                |         |                      |       |        |                                  |
                |         |                      |       |        |                                  |
                | choices |                      |       |        |                                  |
                |         | list name            | name  | label  |                                  |
                |         | crop_list            | maize | Maize  |                                  |
                |         | crop_list            | beans | Beans  |                                  |
                |         | crop_list            | kale  | Kale   |                                  |
            """,  # pylint: disable=line-too-long
            model__contains=[
                """<bind calculate="indexed-repeat( /test_name/rep/rep2/a ,  /test_name/rep/rep2 , 1)" nodeset="/test_name/rep/c1" type="string"/>"""  # pylint: disable=line-too-long
            ],
        )

    def test_output_with_translation_relative_path(self):
        md = """
        | survey |              |             |                |              |               |                             |                           |                           |
        |        | type         | name        | label::English | calculation  | hint::English | constraint_message::English | required_message::English | noAppErrorString::English |
        |        | begin repeat | member      |                |              |               |                             |                           |                           |
        |        | calculate    | pos         |                | position(..) |               |                             |                           |                           |
        |        | text         | member_name | Name of ${pos} |              |               |                             |                           |                           |
        |        | text         | a           | A              |              | hint ${pos}   | constraint ${pos}           | required ${pos}           | app error ${pos}          |
        |        | end repeat   |             |                |              |               |                             |                           |                           |
        """

        self.assertPyxformXform(
            md=md,
            xml__contains=[
                '<translation lang="English">',
                '<value> Name of <output value=" ../pos "/> </value>',
                '<value> hint <output value=" ../pos "/> </value>',
                '<value> constraint <output value=" ../pos "/> </value>',
                '<value> required <output value=" ../pos "/> </value>',
                '<value> app error <output value=" ../pos "/>',
            ],
        )

    def test_output_with_guidance_hint_translation_relative_path(self):
        md = """
        | survey |              |             |                |                        |              |
        |        | type         | name        | label::English | guidance_hint::English | calculation  |
        |        | begin repeat | member      |                |                        |              |
        |        | calculate    | pos         |                |                        | position(..) |
        |        | text         | member_name | Name of ${pos} | More ${pos}            |              |
        |        | end repeat   |             |                |                        |              |
        """

        self.assertPyxformXform(
            md=md,
            xml__contains=[
                '<translation lang="English">',
                '<value> Name of <output value=" ../pos "/> </value>',
                '<value form="guidance"> More <output value=" ../pos "/> </value>',
            ],
        )

    def test_output_with_multiple_translations_relative_path(self):
        md = """
        | survey |              |                |                |                  |              |
        |        | type         | name           | label::English | label::Indonesia | calculation  |
        |        | begin repeat | member         |                |                  |              |
        |        | calculate    | pos            |                |                  | position(..) |
        |        | text         | member_name    | Name of ${pos} | Nama ${pos}      |              |
        |        | text         | member_address |                | Alamat           |              |
        |        | end repeat   |                |                |                  |              |
        """

        self.assertPyxformXform(
            md=md,
            xml__contains=[
                '<translation lang="English">',
                '<value> Name of <output value=" ../pos "/> </value>',
            ],
        )

    def test_hints_are_not_present_within_repeats(self):
        """Hints specified for repeats are not present."""
        md = """
            | survey |                   |                |                   |                      |
            |        | type              | name           | label             | hint                 |
            |        | begin repeat      | pets           | Pets              | Pet details          |
            |        | text              | pets_name      | Pet's name        | Pet's name hint      |
            |        | select_one pet    | pet_type       | Type of pet       | Type of pet hint     |
            |        | image             | pet_picture    | Picture of pet    | Take a nice photo    |
            |        | end repeat        |                |                   |                      |
            | choices|                   |                |                   |                      |
            |        | list name         | name           | label             |                      |
            |        | pet               | dog            | Dog               |                      |
            |        | pet               | cat            | Cat               |                      |
            |        | pet               | bird           | Bird              |                      |
            |        | pet               | fish           | Fish              |                      |
            """
        self.assertPyxformXform(
            md=md,
            xml__xpath_match=[
                # Hint not present for the repeat's group, but present for the questions.
                """
                /h:html/h:body
                  /x:group[@ref='/test_name/pets' and not(./x:hint)]
                    /x:repeat[
                      @nodeset='/test_name/pets'
                      and ./x:input[@ref='/test_name/pets/pets_name' and ./x:hint]
                      and ./x:select1[@ref='/test_name/pets/pet_type' and ./x:hint]
                      and ./x:upload[@ref='/test_name/pets/pet_picture' and ./x:hint]
                    ]
                """
            ],
        )

    def test_hints_are_present_within_groups(self):
        """Tests that hints are present within groups."""
        md = """
            | survey |                   |                        |                                                         |                              |
            |        | type              | name                   | label                                                   | hint                         |
            |        | begin group       | child_group            | Please enter birth information for each child born.     | Pet details                  |
            |        | text              | child_name             | Name of child?                                          | Should be a text             |
            |        | decimal           | birthweight            | Child birthweight (in kgs)?                             | Should be a decimal          |
            |        | end group         |                        |                                                         |                              |
            """
        expected = """<group ref="/test_name/child_group">
      <label>Please enter birth information for each child born.</label>
      <input ref="/test_name/child_group/child_name">
        <label>Name of child?</label>
        <hint>Should be a text</hint>
      </input>
      <input ref="/test_name/child_group/birthweight">
        <label>Child birthweight (in kgs)?</label>
        <hint>Should be a decimal</hint>
      </input>
    </group>"""

        self.assertPyxformXform(md=md, xml__contains=[expected])

    def test_choice_from_previous_repeat_answers(self):
        """Select one choices from previous repeat answers."""
        xlsform_md = """
        | survey  |                    |            |                |
        |         | type               | name       | label          |
        |         | begin repeat       | rep        | Repeat         |
        |         | text               | name       | Enter name     |
        |         | end repeat         |            |                |
        |         | select one ${name} | choice     | Choose name    |
        """
        self.assertPyxformXform(
            md=xlsform_md,
            xml__contains=[
                "<itemset nodeset=\"/test_name/rep[./name != '']\">",
                '<value ref="name"/>',
                '<label ref="name"/>',
            ],
        )

    def test_choice_from_previous_repeat_answers_not_name(self):
        """Select one choices from previous repeat answers."""
        xlsform_md = """
        | survey  |                      |            |                |
        |         | type                 | name       | label          |
        |         | begin repeat         | rep        | Repeat         |
        |         | text                 | answer     | Enter name     |
        |         | end repeat           |            |                |
        |         | select one ${answer} | choice     | Choose name    |
        """
        self.assertPyxformXform(
            md=xlsform_md,
            xml__contains=[
                "<itemset nodeset=\"/test_name/rep[./answer != '']\">",
                '<value ref="answer"/>',
                '<label ref="answer"/>',
            ],
        )

    def test_choice_from_previous_repeat_answers_with_choice_filter(self):
        """Select one choices from previous repeat answers with choice filter"""
        xlsform_md = """
        | survey  |                    |                |                |                           |
        |         | type               | name           | label          | choice_filter             |
        |         | begin repeat       | rep            | Repeat         |                           |
        |         | text               | name           | Enter name     |                           |
        |         | begin group        | demographics   | Demographics   |                           |
        |         | integer            | age            | Enter age      |                           |
        |         | end group          | demographics   |                |                           |
        |         | end repeat         |                |                |                           |
        |         | select one fruits  | fruit          | Choose a fruit |                           |
        |         | select one ${name} | choice         | Choose name    | starts-with(${name}, "b")  |
        |         | select one ${name} | choice_18_over | Choose name    | ${age} > 18               |
        | choices |                    |                |                |                           |
        |         | list name          | name           | label          |                           |
        |         | fruits             | banana         | Banana         |                           |
        |         | fruits             | mango          | Mango          |                           |
        """
        self.assertPyxformXform(
            md=xlsform_md,
            xml__contains=[
                '<itemset nodeset="/test_name/rep[starts-with( ./name , &quot;b&quot;)]">',
                '<itemset nodeset="/test_name/rep[ ./demographics/age  &gt; 18]">',
            ],
        )

    def test_choice_from_previous_repeat_answers_in_child_repeat(self):
        """
        Select one choice from previous repeat answers when within a child of a repeat
        """
        xlsform_md = """
        | survey  |                    |                           |                                                |                             |
        |         | type               | name                      | label                                          | choice_filter               |
        |         | begin repeat       | household                 | Household Repeat                               |                             |
        |         | begin repeat       | member                    | Household member repeat                        |                             |
        |         | text               | name                      | Enter name of a household member               |                             |
        |         | integer            | age                       | Enter age of the household member              |                             |
        |         | begin repeat       | adult                     | Select a representative                        |                             |
        |         | select one ${name} | adult_name                | Choose a name                                  | ${age} > 18                 |
        |         | end repeat         | adult                     |                                                |                             |
        |         | end repeat         | member                    |                                                |                             |
        |         | end repeat         | household                 |                                                |                             |
        """
        self.assertPyxformXform(
            md=xlsform_md,
            xml__contains=['<itemset nodeset="../../../member[ ./age  &gt; 18]">'],
        )

    def test_choice_from_previous_repeat_answers_in_nested_repeat(self):
        """Select one choices from previous repeat answers within a nested repeat"""
        xlsform_md = """
        | survey  |                    |                           |                                                |                             |
        |         | type               | name                      | label                                          | choice_filter               |
        |         | begin repeat       | household                 | Household Repeat                               |                             |
        |         | begin repeat       | person                    | Household member repeat                        |                             |
        |         | text               | name                      | Enter name of a household member               |                             |
        |         | integer            | age                       | Enter age of the household member              |                             |
        |         | end repeat         | person                    |                                                |                             |
        |         | begin repeat       | adult                     | Select a representative                        |                             |
        |         | select one ${name} | adult_name                | Choose a name                                  | ${age} > 18                 |
        |         | end repeat         | adult                     |                                                |                             |
        |         | end repeat         | household                 |                                                |                             |
        """
        self.assertPyxformXform(
            md=xlsform_md,
            xml__contains=['<itemset nodeset="../../person[ ./age  &gt; 18]">'],
        )

    def test_choice_from_previous_repeat_answers_in_nested_repeat_uses_current(self):
        """
        Select one choices from previous repeat answers within a nested repeat should use current if a sibling node of a select is used
        """
        xlsform_md = """
        | survey  |                    |                           |                                                |                             |
        |         | type               | name                      | label                                          | choice_filter               |
        |         | text               | enumerators_name          | Enter enumerators name                         |                             |
        |         | begin repeat       | household_rep             | Household Repeat                               |                             |
        |         | integer            | household_id              | Enter household ID                             |                             |
        |         | begin repeat       | household_mem_rep         | Household member repeat                        |                             |
        |         | text               | name                      | Enter name of a household member               |                             |
        |         | integer            | age                       | Enter age of the household member              |                             |
        |         | end repeat         | household_mem_rep         |                                                |                             |
        |         | begin repeat       | selected                  | Select a representative                        |                             |
        |         | integer            | target_min_age            | Minimum age requirement                        |                             |
        |         | select one ${name} | selected_name             | Choose a name                                  | ${age} > ${target_min_age}  |
        |         | end repeat         | selected                  |                                                |                             |
        |         | end repeat         | household_rep             |                                                |                             |
        """
        self.assertPyxformXform(
            md=xlsform_md,
            xml__contains=[
                '<itemset nodeset="../../household_mem_rep[ ./age  &gt;  current()/../target_min_age ]">',
            ],
        )

    def test_choice_from_previous_repeat_in_current_repeat_parents_out_to_repeat(self):
        """Test choice from previous repeat in current repeat produces the correct reference"""
        xlsform_md = """
        | survey       |                           |               |                        |                                                      |            |                       |              |
        |              | type                      | name          | label                  | choice_filter                                        | appearance | relevant              | calculation  |
        |              | begin_repeat              | pet           | Pet                    |                                                      | field_list |                       |              |
        |              | calculate                 | pos           |                        |                                                      |            |                       | position(..) |
        |              | select_one ${animal_type} | animal_select | Select the animal type | position() != current()/../pos and animal_type != '' |            |                       |              |
        |              | text                      | animal_type   | Animal type            |                                                      |            | ${animal_select} = '' |              |
        |              | end_repeat                | pet           |                        |                                                      |            |                       |              |
        """
        self.assertPyxformXform(
            md=xlsform_md,
            xml__contains=[
                "<itemset nodeset=\"../../pet[position() != current()/../pos and animal_type != '']\">"
            ],
        )

    def test_indexed_repeat_regular_calculation_relative_path_exception(self):
        """Test relative path exception (absolute path) in indexed-repeat() using regular calculation."""
        # regular calculation indexed-repeat 1st, 2nd, 4th, and 6th argument is using absolute path
        self.assertPyxformXform(
            md="""
                | survey  |                |           |                                  |                                              |
                |         | type           | name      | label                            | calculation                                  |
                |         | begin_repeat   | person    | Person                           |                                              |
                |         | integer        | pos       |                                  | position(..)                                 |
                |         | text           | name      | Enter name                       |                                              |
                |         | text           | prev_name | Name in previous repeat instance | indexed-repeat(${name}, ${person}, ${pos}-1) |
                |         | end repeat     |           |                                  |                                              |
            """,  # pylint: disable=line-too-long
            model__contains=[
                """<bind calculate="indexed-repeat( /test_name/person/name ,  /test_name/person ,  ../pos -1)" nodeset="/test_name/person/prev_name" type="string"/>"""  # pylint: disable=line-too-long
            ],
        )

    def test_indexed_repeat_dynamic_default_relative_path_exception(self):
        """Test relative path exception (absolute path) in indexed-repeat() using dynamic default."""
        # dynamic default indexed-repeat 1st, 2nd, 4th, and 6th argument is using absolute path
        self.assertPyxformXform(
            md="""
                | survey  |                |           |                                  |                                                    |
                |         | type           | name      | label                            | default                                            |
                |         | begin_repeat   | person    | Person                           |                                                    |
                |         | text           | name      | Enter name                       |                                                    |
                |         | text           | prev_name | Name in previous repeat instance | indexed-repeat(${name}, ${person}, position(..)-1) |
                |         | end repeat     |           |                                  |                                                    |
            """,  # pylint: disable=line-too-long
            xml__contains=[
                """<setvalue event="odk-instance-first-load odk-new-repeat" ref="/test_name/person/prev_name" value="indexed-repeat( /test_name/person/name ,  /test_name/person , position(..)-1)"/>"""  # pylint: disable=line-too-long
            ],
        )

    def test_indexed_repeat_nested_repeat_relative_path_exception(self):
        """Test relative path exception (absolute path) in indexed-repeat() using nested repeat."""
        # In nested repeat, indexed-repeat 1st, 2nd, 4th, and 6th argument is using absolute path
        self.assertPyxformXform(
            md="""
                | survey  |                |                |                                                        |                                                     |
                |         | type           | name           | label                                                  | default                                             |
                |         | begin_repeat   | family         | Family                                                 |                                                     |
                |         | integer        | members_number | How many members in this family?                       |                                                     |
                |         | begin_repeat   | person         | Person                                                 |                                                     |
                |         | text           | name           | Enter name                                             |                                                     |
                |         | text           | prev_name      | Non-sensible previous name in first family, 2nd person | indexed-repeat(${name}, ${family}, 1, ${person}, 2) |
                |         | end repeat     |                |                                                        |                                                     |
                |         | end repeat     |                |                                                        |                                                     |
            """,  # pylint: disable=line-too-long
            xml__contains=[
                """<setvalue event="odk-instance-first-load odk-new-repeat" ref="/test_name/family/person/prev_name" value="indexed-repeat( /test_name/family/person/name ,  /test_name/family , 1,  /test_name/family/person , 2)"/>"""  # pylint: disable=line-too-long
            ],
        )

    def test_indexed_repeat_math_expression_nested_repeat_relative_path_exception(
        self,
    ):
        """Test relative path exception (absolute path) in indexed-repeat() with math expression using nested repeat."""
        # In nested repeat, indexed-repeat 1st, 2nd, 4th, and 6th argument is using absolute path
        self.assertPyxformXform(
            md="""
                | survey  |                |                |                                  |                                                        |
                |         | type           | name           | label                            | calculation                                            |
                |         | begin_repeat   | family         | Family                           |                                                        |
                |         | integer        | members_number | How many members in this family? |                                                        |
                |         | begin_repeat   | person         | Person                           |                                                        |
                |         | text           | name           | Enter name                       |                                                        |
                |         | integer        | age            | Enter age                        |                                                        |
                |         | text           | prev_name      | Expression label                 | 7 * indexed-repeat(${age}, ${family}, 1, ${person}, 2) |
                |         | end repeat     |                |                                  |                                                        |
                |         | end repeat     |                |                                  |                                                        |
            """,  # pylint: disable=line-too-long
            xml__contains=[
                """<bind calculate="7 * indexed-repeat( /test_name/family/person/age ,  /test_name/family , 1,  /test_name/family/person , 2)" nodeset="/test_name/family/person/prev_name" type="string"/>"""  # pylint: disable=line-too-long
            ],
        )

    def test_multiple_indexed_repeat_in_expression_nested_repeat_relative_path_exception(
        self,
    ):
        """Test relative path exception (absolute path) in multiple indexed-repeat() inside an expression using nested repeat."""
        # In nested repeat, indexed-repeat 1st, 2nd, 4th, and 6th argument is using absolute path
        self.assertPyxformXform(
            md="""
                | survey  |                |                |                                  |                                                                                                                 |
                |         | type           | name           | label                            | required                                                                                                        |
                |         | begin_repeat   | family         | Family                           |                                                                                                                 |
                |         | integer        | members_number | How many members in this family? |                                                                                                                 |
                |         | begin_repeat   | person         | Person                           |                                                                                                                 |
                |         | text           | name           | Enter name                       |                                                                                                                 |
                |         | integer        | age            | Enter age                        |                                                                                                                 |
                |         | text           | prev_name      | Expression label                 | concat(indexed-repeat(${name}, ${family}, 1, ${person}, 2), indexed-repeat(${age}, ${family}, 1, ${person}, 2)) |
                |         | end repeat     |                |                                  |                                                                                                                 |
                |         | end repeat     |                |                                  |                                                                                                                 |
            """,  # pylint: disable=line-too-long
            xml__contains=[
                """<bind nodeset="/test_name/family/person/prev_name" required="concat(indexed-repeat( /test_name/family/person/name ,  /test_name/family , 1,  /test_name/family/person , 2), indexed-repeat( /test_name/family/person/age ,  /test_name/family , 1,  /test_name/family/person , 2))" type="string"/>"""  # pylint: disable=line-too-long
            ],
        )

    def test_mixed_variables_and_indexed_repeat_in_expression_text_type_nested_repeat_relative_path_exception(
        self,
    ):
        """Test relative path exception (absolute path) in an expression contains variables and indexed-repeat() in a text type using nested repeat."""
        # In nested repeat, indexed-repeat 1st, 2nd, 4th, and 6th argument is using absolute path
        self.assertPyxformXform(
            md="""
                | survey  |                |                |                                  |                                                                                                                 |
                |         | type           | name           | label                            | calculation                                                                                                        |
                |         | begin_repeat   | family         | Family                           |                                                                                                                 |
                |         | integer        | members_number | How many members in this family? |                                                                                                                 |
                |         | begin_repeat   | person         | Person                           |                                                                                                                 |
                |         | text           | name           | Enter name                       |                                                                                                                 |
                |         | integer        | age            | Enter age                        |                                                                                                                 |
                |         | text           | prev_name      | Expression label                 | concat(${name}, indexed-repeat(${age}, ${family}, 1, ${person}, 2), ${age})                                     |
                |         | end repeat     |                |                                  |                                                                                                                 |
                |         | end repeat     |                |                                  |                                                                                                                 |
            """,  # pylint: disable=line-too-long
            xml__contains=[
                """<bind calculate="concat( ../name , indexed-repeat( /test_name/family/person/age ,  /test_name/family , 1,  /test_name/family/person , 2),  ../age )" nodeset="/test_name/family/person/prev_name" type="string"/>"""  # pylint: disable=line-too-long
            ],
        )

    def test_mixed_variables_and_indexed_repeat_in_expression_integer_type_nested_repeat_relative_path_exception(
        self,
    ):
        """Test relative path exception (absolute path) in an expression contains variables and indexed-repeat() in an integer type using nested repeat."""
        # In nested repeat, indexed-repeat 1st, 2nd, 4th, and 6th argument is using absolute path
        self.assertPyxformXform(
            md="""
                | survey  |                |          |                        |                                                                             |
                |         | type           | name     | label                  | default                                                                     |
                |         | begin_group    | page     |                        |                                                                             |
                |         | begin_repeat   | bp_rg    |                        |                                                                             |
                |         | integer        | bp_row   | Repeating group entry  |                                                                             |
                |         | text           | bp_pos   | Position               |                                                                             |
                |         | integer        | bp_sys   | Systolic pressure      |                                                                             |
                |         | integer        | bp_dia   | Diastolic pressure     | if(${bp_row} = 1, '',  indexed-repeat(${bp_dia}, ${bp_rg}, ${bp_row} - 1))  |
                |         | end repeat     |          |                        |                                                                             |
                |         | end group      |          |                        |                                                                             |
            """,  # pylint: disable=line-too-long
            xml__contains=[
                """<setvalue event="odk-instance-first-load odk-new-repeat" ref="/test_name/page/bp_rg/bp_dia" value="if( ../bp_row  = 1, '', indexed-repeat( /test_name/page/bp_rg/bp_dia ,  /test_name/page/bp_rg ,  ../bp_row  - 1))"/>"""  # pylint: disable=line-too-long
            ],
        )

    def test_indexed_repeat_math_expression_with_double_variable_in_nested_repeat_relative_path_exception(
        self,
    ):
        """Test relative path exception (absolute path) in indexed-repeat() with math expression and double variable using nested repeat."""
        # In nested repeat, indexed-repeat 1st, 2nd, 4th, and 6th argument is using absolute path
        self.assertPyxformXform(
            md="""
                | survey  |                |                |                                  |                                                             |
                |         | type           | name           | label                            | relevant                                                    |
                |         | begin_repeat   | family         | Family                           |                                                             |
                |         | integer        | members_number | How many members in this family? |                                                             |
                |         | begin_repeat   | person         | Person                           |                                                             |
                |         | text           | name           | Enter name                       |                                                             |
                |         | integer        | age            | Enter age                        |                                                             |
                |         | text           | prev_name      | Expression label                 | ${age} > indexed-repeat(${age}, ${family}, 1, ${person}, 2) |
                |         | end repeat     |                |                                  |                                                             |
                |         | end repeat     |                |                                  |                                                             |
            """,  # pylint: disable=line-too-long
            xml__contains=[
                """<bind nodeset="/test_name/family/person/prev_name" relevant=" ../age  &gt; indexed-repeat( /test_name/family/person/age ,  /test_name/family , 1,  /test_name/family/person , 2)" type="string"/>"""  # pylint: disable=line-too-long
            ],
        )

    def test_repeat_using_select_with_reference_path_in_predicate_uses_current(
        self,
    ):
        """
        Test relative path expansion using current if reference path is inside a predicate in a survey with select choice list
        """
        xlsform_md = """
        | survey |                 |              |                                                |               |                                                             |
        |        | type            | name         | label                                          | choice_filter | calculation                                                 |
        |        | begin repeat    | item-repeat  | Item                                           |               |                                                             |
        |        | calculate       | item-counter |                                                |               | position(..)                                                |
        |        | calculate       | item         |                                                |               | instance('item')/root/item[itemindex=${item-counter}]/label |
        |        | begin group     | item-info    | Item info                                      |               |                                                             |
        |        | note            | item-note    | All the following questions are about ${item}. |               |                                                             |
        |        | select one item | stock-item   | Do you stock this item?                        | true()        |                                                             |
        |        | end group       | item-info    |                                                |               |                                                             |
        |        | end repeat      |              |                                                |               |                                                             |
        | choices |           |                  |                   |           |
        |         | list_name | name             | label             | itemindex |
        |         | item      | gasoline-regular | Gasoline, Regular | 1         |
        |         | item      | gasoline-premium | Gasoline, Premium | 2         |
        |         | item      | gasoline-diesel  | Gasoline, Diesel  | 3         |
        """
        self.assertPyxformXform(
            md=xlsform_md,
            xml__contains=[
                """<bind calculate="instance('item')/root/item[itemindex= current()/../item-counter ]/label" nodeset="/test_name/item-repeat/item" type="string"/>"""  # pylint: disable=line-too-long
            ],
        )

    def test_repeat_using_select_uses_current_with_reference_path_in_predicate_and_instance_is_not_first_expression(
        self,
    ):
        """
        Test relative path expansion using current if reference path is inside a predicate and instance is not first expression in a survey with select choice list
        """
        xlsform_md = """
        | survey |                 |              |                                                |               |                                                                               |
        |        | type            | name         | label                                          | choice_filter | calculation                                                                   |
        |        | begin repeat    | item-repeat  | Item                                           |               |                                                                               |
        |        | calculate       | item-counter |                                                |               | position(..)                                                                  |
        |        | calculate       | item         |                                                |               | ${item-counter} + instance('item')/root/item[itemindex=${item-counter}]/label |
        |        | begin group     | item-info    | Item info                                      |               |                                                                               |
        |        | note            | item-note    | All the following questions are about ${item}. |               |                                                                               |
        |        | select one item | stock-item   | Do you stock this item?                        | true()        |                                                                               |
        |        | end group       | item-info    |                                                |               |                                                                               |
        |        | end repeat      |              |                                                |               |                                                                               |
        | choices |           |                  |                   |           |
        |         | list_name | name             | label             | itemindex |
        |         | item      | gasoline-regular | Gasoline, Regular | 1         |
        |         | item      | gasoline-premium | Gasoline, Premium | 2         |
        |         | item      | gasoline-diesel  | Gasoline, Diesel  | 3         |
        """
        self.assertPyxformXform(
            md=xlsform_md,
            xml__contains=[
                """<bind calculate=" ../item-counter  + instance('item')/root/item[itemindex= current()/../item-counter ]/label" nodeset="/test_name/item-repeat/item" type="string"/>"""  # pylint: disable=line-too-long
            ],
        )

    def test_repeat_and_group_with_reference_path_in_predicate_uses_current(
        self,
    ):
        """
        Test relative path expansion using current if reference path is inside a predicate in a survey with group
        """
        xlsform_md = """
        | survey |              |       |       |                                                 |
        |        | type         | name  | label | calculation                                     |
        |        | xml-external | item  |       |                                                 |
        |        | begin repeat | rep3  |       |                                                 |
        |        | calculate    | pos3  |       | position(..)                                    |
        |        | begin group  | grp3  |       |                                                 |
        |        | text         | txt3  | Enter |                                                 |
        |        | calculate    | item3 |       | instance('item')/root/item[index=${pos3}]/label |
        |        | end group    |       |       |                                                 |
        |        | end repeat   |       |       |                                                 |
        """
        self.assertPyxformXform(
            md=xlsform_md,
            xml__contains=[
                """<bind calculate="instance('item')/root/item[index= current()/../../pos3 ]/label" nodeset="/test_name/rep3/grp3/item3" type="string"/>"""  # pylint: disable=line-too-long
            ],
        )

    def test_repeat_with_reference_path_in_predicate_uses_current(
        self,
    ):
        """
        Test relative path expansion using current if reference path is inside a predicate
        """
        xlsform_md = """
        | survey |              |       |       |                                                                 |
        |        | type         | name  | label | calculation                                                     |
        |        | xml-external | item  |       |                                                                 |
        |        | calculate    | pos1  |       | position(..)                                                    |
        |        | begin repeat | rep5  |       |                                                                 |
        |        | calculate    | pos5  |       | position(..)                                                    |
        |        | calculate    | item5 |       | instance('item')/root/item[index=${pos5} and ${pos1} = 1]/label |
        |        | end repeat   |       |       |                                                                 |
        """
        self.assertPyxformXform(
            md=xlsform_md,
            xml__contains=[
                """<bind calculate="instance('item')/root/item[index= current()/../pos5  and  /test_name/pos1  = 1]/label" nodeset="/test_name/rep5/item5" type="string"/>"""  # pylint: disable=line-too-long
            ],
        )

    def test_repeat_with_reference_path_with_spaces_in_predicate_uses_current(
        self,
    ):
        """
        Test relative path expansion using current if reference path (with whitespaces before/after an operator of ${name}) is inside a predicate
        """
        xlsform_md = """
        | survey |              |       |       |                                                                   |
        |        | type         | name  | label | calculation                                                       |
        |        | xml-external | item  |       |                                                                   |
        |        | calculate    | pos1  |       | position(..)                                                      |
        |        | begin repeat | rep5  |       |                                                                   |
        |        | calculate    | pos5  |       | position(..)                                                      |
        |        | calculate    | item5 |       | instance('item')/root/item[index= ${pos5} and ${pos1} = 1]/label  |
        |        | calculate    | item6 |       | instance('item')/root/item[index =${pos5} and ${pos1} = 1]/label  |
        |        | calculate    | item7 |       | instance('item')/root/item[index = ${pos5} and ${pos1} = 1]/label |
        |        | end repeat   |       |       |                                                                   |
        """
        self.assertPyxformXform(
            md=xlsform_md,
            xml__contains=[
                """<bind calculate="instance('item')/root/item[index=  current()/../pos5  and  /test_name/pos1  = 1]/label" nodeset="/test_name/rep5/item5" type="string"/>""",  # pylint: disable=line-too-long
                """<bind calculate="instance('item')/root/item[index = current()/../pos5  and  /test_name/pos1  = 1]/label" nodeset="/test_name/rep5/item6" type="string"/>""",  # pylint: disable=line-too-long
                """<bind calculate="instance('item')/root/item[index =  current()/../pos5  and  /test_name/pos1  = 1]/label" nodeset="/test_name/rep5/item7" type="string"/>""",  # pylint: disable=line-too-long
            ],
        )

    def test_repeat_with_reference_path_in_a_method_with_spaces_in_predicate_uses_current(
        self,
    ):
        """
        Test relative path expansion using current if reference path in a method (with whitespaces before/after an operator of ${name}) is inside apredicate
        """
        xlsform_md = """
        | survey |              |       |       |                                                                           |
        |        | type         | name  | label | calculation                                                               |
        |        | xml-external | item  |       |                                                                           |
        |        | calculate    | pos1  |       | position(..)                                                              |
        |        | begin repeat | rep5  |       |                                                                           |
        |        | calculate    | pos5  |       | position(..)                                                              |
        |        | calculate    | item5 |       | instance('item')/root/item[index=number(1+ ${pos5}) and ${pos1} = 1]/label |
        |        | end repeat   |       |       |                                                                           |
        """
        self.assertPyxformXform(
            md=xlsform_md,
            xml__contains=[
                """<bind calculate="instance('item')/root/item[index=number(1+  current()/../pos5 ) and  /test_name/pos1  = 1]/label" nodeset="/test_name/rep5/item5" type="string"/>"""  # pylint: disable=line-too-long
            ],
        )

    def test_repeat_with_reference_path_with_spaces_in_predicate_with_parenthesis_uses_current(
        self,
    ):
        """
        Test relative path expansion using current if reference path (with whitespaces before/after an operator of ${name}) is inside a predicate with parenthesis
        """
        xlsform_md = """
        | survey |              |       |       |                                                                   |
        |        | type         | name  | label | calculation                                                       |
        |        | xml-external | item  |       |                                                                   |
        |        | calculate    | pos1  |       | position(..)                                                      |
        |        | begin repeat | rep5  |       |                                                                   |
        |        | calculate    | pos5  |       | position(..)                                                      |
        |        | calculate    | item5 |       | instance('item')/root/item[index = ${pos5} and ${pos1} = 1]/label |
        |        | end repeat   |       |       |                                                                   |
        """
        self.assertPyxformXform(
            md=xlsform_md,
            xml__contains=[
                """<bind calculate="instance('item')/root/item[index =  current()/../pos5  and  /test_name/pos1  = 1]/label" nodeset="/test_name/rep5/item5" type="string"/>"""  # pylint: disable=line-too-long
            ],
        )

    def test_relative_path_expansion_not_using_current_if_reference_path_is_predicate_but_not_in_a_repeat(
        self,
    ):
        """
        Test relative path expansion using xpath without current() if reference path is inside a predicate and not inside a repeat
        """
        xlsform_md = """
        | survey |              |       |       |                                                 |
        |        | type         | name  | label | calculation                                     |
        |        | xml-external | item  |       |                                                 |
        |        | calculate    | pos1  |       | position(..)                                    |
        |        | calculate    | item1 |       | instance('item')/root/item[index=${pos1}]/label |
        """
        self.assertPyxformXform(
            md=xlsform_md,
            xml__contains=[
                """<bind calculate="instance('item')/root/item[index= /test_name/pos1 ]/label" nodeset="/test_name/item1" type="string"/>"""  # pylint: disable=line-too-long
            ],
        )

    def test_relative_path_expansion_not_using_current_if_reference_path_is_predicate_but_not_part_of_primary_instance(
        self,
    ):
        """
        Test relative path expansion using xpath without current() if reference path is inside a predicate but not part of the primary instance
        """
        xlsform_md = """
        | survey |              |       |       |                                   |
        |        | type         | name  | label | calculation                       |
        |        | xml-external | item  |       |                                   |
        |        | begin repeat | rep1  |       |                                   |
        |        | calculate    | pos2  |       | 1                                 |
        |        | calculate    | item2 |       | ${rep1}[number(${pos2})]/label    |
        |        | end repeat   |       |       |                                   |
                """
        self.assertPyxformXform(
            md=xlsform_md,
            xml__contains=[
                """<bind calculate=" /test_name/rep1 [number( ../pos2 )]/label" nodeset="/test_name/rep1/item2" type="string"/>"""  # pylint: disable=line-too-long
            ],
        )

    def test_repeat_with_reference_path_in_multiple_predicate_uses_current(
        self,
    ):
        """
        Test relative path expansion using current if reference path is in multiple predicate
        """
        xlsform_md = """
        | survey |              |       |       |                                                                       |
        |        | type         | name  | label | calculation                                                           |
        |        | xml-external | item  |       |                                                                       |
        |        | begin repeat | rep5  |       |                                                                       |
        |        | calculate    | pos5  |       | position(..)                                                          |
        |        | calculate    | pos6  |       | position(..)                                                          |
        |        | calculate    | item5 |       | instance('item')/root/item[index = ${pos5}][position()=${pos6}]/label |
        |        | end repeat   |       |       |                                                                       |
        """
        self.assertPyxformXform(
            md=xlsform_md,
            xml__contains=[
                """<bind calculate="instance('item')/root/item[index =  current()/../pos5 ][position()= current()/../pos6 ]/label" nodeset="/test_name/rep5/item5" type="string"/>""",  # pylint: disable=line-too-long
            ],
        )

    def test_repeat_with_reference_path_in_multiple_complex_predicate_uses_current(
        self,
    ):
        """
        Test relative path expansion using current if reference path is in multiple predicate, one of it is a complex one
        ${pos1} is not using current because it is not in repeat
        """
        xlsform_md = """
        | survey |              |       |       |                                                                                                       |
        |        | type         | name  | label | calculation                                                                                           |
        |        | xml-external | item  |       |                                                                                                       |
        |        | calculate    | pos1  |       | position(..)                                                                                          |
        |        | begin repeat | rep5  |       |                                                                                                       |
        |        | calculate    | pos5  |       | position(..)                                                                                          |
        |        | calculate    | pos6  |       | position(..)                                                                                          |
        |        | calculate    | item5 |       | instance('item')/root/item[index =${pos5} and selected('1 2 3 4', ${pos1})][position()=${pos6}]/label |
        |        | end repeat   |       |       |                                                                                                       |
        """
        self.assertPyxformXform(
            md=xlsform_md,
            xml__contains=[
                """<bind calculate="instance('item')/root/item[index = current()/../pos5  and selected('1 2 3 4',  /test_name/pos1 )][position()= current()/../pos6 ]/label" nodeset="/test_name/rep5/item5" type="string"/>""",  # pylint: disable=line-too-long
            ],
        )

    def test_repeat_with_reference_path_after_instance_in_predicate_uses_current(
        self,
    ):
        """
        Test relative reference path expansion uses current if reference path is in predicate
            even if the reference path is found after the instance() expression
        ${pos5} that is in 'index =${pos5}'' uses current because it is in a predicate
        ${pos5} that is in 'position()=${pos5}'' uses current because it is in a predicate (eventhough not in an instance)
        """
        xlsform_md = """
        | survey |              |       |       |                                                                                                |
        |        | type         | name  | label | calculation                                                                                    |
        |        | xml-external | item  |       |                                                                                                |
        |        | begin repeat | rep5  |       |                                                                                                |
        |        | calculate    | pos5  |       | position(..)                                                                                   |
        |        | calculate    | item5 |       | concat(instance('item')/root/item[index =${pos5}]/label, /test_name[position()=${pos5}]/text) |
        |        | end repeat   |       |       |                                                                                                |
        """
        self.assertPyxformXform(
            md=xlsform_md,
            xml__contains=[
                """<bind calculate="concat(instance('item')/root/item[index = current()/../pos5 ]/label, /test_name[position()= current()/../pos5 ]/text)" nodeset="/test_name/rep5/item5" type="string"/>""",  # pylint: disable=line-too-long
            ],
        )

    def test_repeat_with_reference_path_after_instance_not_in_predicate_not_using_current(
        self,
    ):
        """
        Test relative reference path expansion not using current if reference path is not in predicate
            and the reference path is found after the instance() expression
        ${pos5} that is in 'index =${pos5} uses current because it is in a predicate
        ${pos5} that is in '${pos5} + 1'' not using current because it is not in a predicate (regardless in an instance or not)
        """
        xlsform_md = """
        | survey |              |       |            |                                                                       |
        |        | type         | name  | label      | calculation                                                           |
        |        | xml-external | item  |            |                                                                       |
        |        | begin repeat | rep5  |            |                                                                       |
        |        | calculate    | pos5  |            | position(..)                                                          |
        |        | calculate    | item5 |            | concat(instance('item')/root/item[index =${pos5}]/label, ${pos5} + 1) |
        |        | end repeat   |       |            |                                                                       |
        """
        self.assertPyxformXform(
            md=xlsform_md,
            xml__contains=[
                """<bind calculate="concat(instance('item')/root/item[index = current()/../pos5 ]/label,  ../pos5  + 1)" nodeset="/test_name/rep5/item5" type="string"/>""",  # pylint: disable=line-too-long
            ],
        )

    @skip("Slow performance test. Un-skip to run as needed.")
    def test_check_performance__relative_reference(self):
        """
        Should find that simple relative references are converted reasonably quickly.

        Results with Python 3.12.11 on VM with 2vCPU (i7-7700HQ) 2GB RAM, x questions
        with 1 reference each (to the same target), average of 10 runs (seconds) per form:

        | num   | time   | peak RSS MB |
        |   500 | 0.2380 |          52 |
        |  1000 | 0.3913 |          57 |
        |  2000 | 0.7147 |          67 |
        |  5000 | 1.9949 |          84 |
        | 10000 | 3.8903 |         125 |
        """
        survey_header = """
        | survey |
        |        | type         | name | label     |
        |        | begin repeat | lcar | lcar      |
        |        | text         | t    | target    |
        """
        question = """
        |        | note         | s{i} | hi ${{t}} |
        """
        survey_footer = """
        |        | end repeat   | lcar |           |
        """
        process = Process(getpid())
        for count in (500, 1000, 2000, 5000, 10000):
            questions = "\n".join(question.format(i=i) for i in range(count))
            md = "".join((survey_header, questions, survey_footer))

            def run(name, case):
                runs = 0
                results = []
                peak_memory_usage = process.memory_info().rss
                while runs < 10:
                    start = perf_counter()
                    convert(xlsform=case, file_type=SupportedFileTypes.md.value)
                    results.append(perf_counter() - start)
                    peak_memory_usage = max(process.memory_info().rss, peak_memory_usage)
                    runs += 1
                print(
                    name,
                    round(sum(results) / len(results), 4),
                    f"| Peak RSS: {peak_memory_usage}",
                )

            run(name=f"questions={count}, (seconds):", case=md)

    def test_calculation_using_node_from_nested_repeat_has_relative_reference(self):
        """Should find the XPath reference for "t" is relative to LCA repeat "a"."""
        # Repro case for pyxform/#453
        md = """
        | survey |
        |        | type         | name | label  | calculation |
        |        | begin repeat | a    | a      |             |
        |        | begin repeat | r1t  | r1t    |             |
        |        | integer      | t    | target |             |
        |        | end repeat   | r1t  |        |             |
        |        | note         | s    | source | sum(${t})   |
        |        | end repeat   | a    |        |             |
        """
        self.assertPyxformXform(
            md=md,
            xml__xpath_match=[
                """
                /h:html/h:head/x:model/x:bind[
                  @nodeset = '/test_name/a/s'
                  and @calculate = 'sum( ../r1t/t )'
                ]
                """,
            ],
        )


class TestRepeatParsing(PyxformTestCase):
    def test_names__repeat_basic_case__ok(self):
        """Should find that a single unique repeat name is ok."""
        md = """
        | survey |
        | | type         | name | label |
        | | begin repeat | r1   | R1    |
        | | text         | q1   | Q1    |
        | | end repeat   |      |       |
        """
        self.assertPyxformXform(
            md=md,
            warnings_count=0,
        )

    def test_names__repeat_different_names_same_context__ok(self):
        """Should find that repeats with unique names in the same context is ok."""
        md = """
        | survey |
        | | type         | name | label |
        | | begin repeat | r1   | R1    |
        | | text         | q1   | Q1    |
        | | end repeat   |      |       |
        | | begin repeat | r2   | R2    |
        | | text         | q2   | Q2    |
        | | end repeat   |      |       |
        """
        self.assertPyxformXform(
            md=md,
            warnings_count=0,
        )

    def test_names__repeat_same_as_repeat_in_different_context_case_insensitive__ok(self):
        """Should find that a repeat name can be the same (CI) as another repeat in a different context."""
        md = """
        | survey |
        | | type         | name | label |
        | | begin group  | g1   | G1    |
        | | begin repeat | r1   | R1    |
        | | text         | q1   | Q1    |
        | | end repeat   |      |       |
        | | end group    |      |       |
        | | begin repeat | R1   | R2    |
        | | text         | q2   | Q2    |
        | | end repeat   |      |       |
        """
        self.assertPyxformXform(
            md=md,
            warnings_count=0,
        )

    def test_names__repeat_same_as_survey_root_case_insensitive__ok(self):
        """Should find that a repeat name can be the same (CI) as the survey root."""
        md = """
        | survey |
        | | type         | name | label |
        | | begin repeat | DATA | R1    |
        | | text         | q1   | Q1    |
        | | end repeat   |      |       |
        """
        self.assertPyxformXform(
            md=md,
            name="data",
            warnings_count=0,
        )

    def test_names__repeat_same_as_repeat_in_same_context_in_survey__error(self):
        """Should find that a duplicate repeat name raises an error."""
        md = """
        | survey |
        | | type         | name | label |
        | | begin repeat | r1   | R1    |
        | | text         | q1   | Q1    |
        | | end repeat   |      |       |
        | | begin repeat | r1   | R1    |
        | | text         | q2   | Q2    |
        | | end repeat   |      |       |
        """
        self.assertPyxformXform(
            md=md,
            errored=True,
            error__contains=[unique_names.NAMES001.format(row=5, value="r1")],
        )

    def test_names__repeat_same_as_repeat_in_same_context_in_group__error(self):
        """Should find that a duplicate repeat name raises an error."""
        md = """
        | survey |
        | | type         | name | label |
        | | begin group  | g1   | G1    |
        | | begin repeat | r1   | R1    |
        | | text         | q1   | Q1    |
        | | end repeat   |      |       |
        | | begin repeat | r1   | R1    |
        | | text         | q2   | Q2    |
        | | end repeat   |      |       |
        | | end group    |      |       |
        """
        self.assertPyxformXform(
            md=md,
            errored=True,
            error__contains=[unique_names.NAMES001.format(row=6, value="r1")],
        )

    def test_names__repeat_same_as_repeat_in_same_context_in_repeat__error(self):
        """Should find that a duplicate repeat name raises an error."""
        md = """
        | survey |
        | | type         | name | label |
        | | begin repeat | r1   | R1    |
        | | begin repeat | r2   | R2    |
        | | text         | q1   | Q1    |
        | | end repeat   |      |       |
        | | begin repeat | r2   | R2    |
        | | text         | q2   | Q2    |
        | | end repeat   |      |       |
        | | end repeat   |      |       |
        """
        self.assertPyxformXform(
            md=md,
            errored=True,
            error__contains=[unique_names.NAMES001.format(row=6, value="r2")],
        )

    def test_names__repeat_same_as_repeat_in_same_context_in_survey__case_insensitive_warning(
        self,
    ):
        """Should find that a duplicate repeat name (CI) raises a warning."""
        md = """
        | survey |
        | | type         | name | label |
        | | begin repeat | r1   | R1    |
        | | text         | q1   | Q1    |
        | | end repeat   |      |       |
        | | begin repeat | R1   | R1    |
        | | text         | q2   | Q2    |
        | | end repeat   |      |       |
        """
        self.assertPyxformXform(
            md=md, warnings__contains=[unique_names.NAMES002.format(row=5, value="R1")]
        )

    def test_names__repeat_same_as_repeat_in_same_context_in_group__case_insensitive_warning(
        self,
    ):
        """Should find that a duplicate repeat name (CI) raises a warning."""
        md = """
        | survey |
        | | type         | name | label |
        | | begin group  | g1   | G1    |
        | | begin repeat | r1   | R1    |
        | | text         | q1   | Q1    |
        | | end repeat   |      |       |
        | | begin repeat | R1   | R1    |
        | | text         | q2   | Q2    |
        | | end repeat   |      |       |
        | | end group    |      |       |
        """
        self.assertPyxformXform(
            md=md, warnings__contains=[unique_names.NAMES002.format(row=6, value="R1")]
        )

    def test_names__repeat_same_as_repeat_in_same_context_in_repeat__case_insensitive_warning(
        self,
    ):
        """Should find that a duplicate repeat name (CI) raises a warning."""
        md = """
        | survey |
        | | type         | name | label |
        | | begin repeat | r1   | R1    |
        | | begin repeat | r2   | R2    |
        | | text         | q1   | Q1    |
        | | end repeat   |      |       |
        | | begin repeat | R2   | R2    |
        | | text         | q2   | Q2    |
        | | end repeat   |      |       |
        | | end repeat   |      |       |
        """
        self.assertPyxformXform(
            md=md, warnings__contains=[unique_names.NAMES002.format(row=6, value="R2")]
        )

    def test_names__repeat_same_as_survey_root__error(self):
        """Should find that a repeat name same as the survey root raises an error."""
        md = """
        | survey |
        | | type         | name | label |
        | | begin repeat | data | R1    |
        | | text         | q1   | Q1    |
        | | end repeat   |      |       |
        """
        self.assertPyxformXform(
            md=md,
            name="data",
            errored=True,
            error__contains=[unique_names.NAMES003.format(row=2, value="data")],
        )

    def test_names__repeat_same_as_repeat_in_different_context_in_group__error(self):
        """Should find that a duplicate repeat name raises an error."""
        md = """
        | survey |
        | | type         | name | label |
        | | begin group  | g1   | G1    |
        | | begin repeat | r1   | R1    |
        | | text         | q1   | Q1    |
        | | end repeat   |      |       |
        | | end group    |      |       |
        | | begin repeat | r1   | R1    |
        | | text         | q2   | Q2    |
        | | end repeat   |      |       |
        """
        self.assertPyxformXform(
            md=md,
            errored=True,
            error__contains=[unique_names.NAMES004.format(row=7, value="r1")],
        )

    def test_names__repeat_same_as_repeat_in_different_context_in_repeat__error(self):
        """Should find that a duplicate repeat name raises an error."""
        md = """
        | survey |
        | | type         | name | label |
        | | begin repeat | r1   | R1    |
        | | begin repeat | r2   | R2    |
        | | text         | q1   | Q1    |
        | | end repeat   |      |       |
        | | end repeat   |      |       |
        | | begin repeat | r2   | R2    |
        | | text         | q2   | Q2    |
        | | end repeat   |      |       |
        """
        self.assertPyxformXform(
            md=md,
            errored=True,
            error__contains=[unique_names.NAMES004.format(row=7, value="r2")],
        )<|MERGE_RESOLUTION|>--- conflicted
+++ resolved
@@ -1,10 +1,4 @@
 """
-<<<<<<< HEAD
-Test repeats.
-"""
-
-from pyxform.validators.pyxform import unique_names
-=======
 Test repeat structure.
 """
 
@@ -13,9 +7,9 @@
 from unittest import skip
 
 from psutil import Process
+from pyxform.validators.pyxform import unique_names
 from pyxform.xls2json_backends import SupportedFileTypes
 from pyxform.xls2xform import convert
->>>>>>> 7fcc25f7
 
 from tests.pyxform_test_case import PyxformTestCase
 
