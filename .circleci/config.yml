version: 2
jobs:
  py-3.7: &build-template
    docker:
      - image: circleci/python:3.7
    working_directory: ~/work
    steps:
      - checkout
      - restore_cache:
          key: requirements-{{ .Branch }}-{{ .Environment.CIRCLE_JOB }}-{{ checksum "requirements.pip" }}
      - run:
          # Install dependencies with --user to enable easier caching
          name: Install dependencies
          command: |
            pip install -r requirements.pip --user
            pip install codecov --user
            /home/circleci/.local/bin/codecov
      - run:
          # Validate calls GUI code which fails if assistive_technologies are on
          name: Install dependencies for ODK Validate
          command: |
            sudo apt-get install -y openjdk-8-jre-headless
            sudo sed -i -e '/^assistive_technologies=/s/^/#/' /etc/java-*-openjdk/accessibility.properties
      - run:
          name: Run tests
          command: |
            /home/circleci/.local/bin/nosetests --with-coverage
            /home/circleci/.local/bin/nosetests --tests pyxform/tests_v1/ --with-coverage
      - run:
          name: upload coverage report
          command: |
            /home/circleci/.local/bin/coverage xml
            /home/circleci/.local/bin/codecov --required -X search gcov pycov -f coverage.xml
<<<<<<< HEAD
=======
      - run:
          name: Building artifacts
          command: |
            python setup.py sdist
            python setup.py bdist_wheel
      - store_artifacts:
          path: dist/
          destination: ./
>>>>>>> dbfac0a8
      - save_cache:
          key: requirements-{{ .Branch }}-{{ .Environment.CIRCLE_JOB }}-{{ checksum "requirements.pip" }}
          paths:
            - /home/circleci/.local/lib
            - /home/circleci/.local/bin
  py-3.6:
    <<: *build-template
    docker:
      - image: circleci/python:3.6
  py-3.5:
    <<: *build-template
    docker:
      - image: circleci/python:3.5
  py-3.4:
    <<: *build-template
    docker:
      - image: circleci/python:3.4
  py-2.7:
    <<: *build-template
    docker:
      - image: circleci/python:2.7
workflows:
  version: 2
  build:
    jobs:
      - py-3.7
      - py-3.6
      - py-3.5
      - py-3.4
      - py-2.7<|MERGE_RESOLUTION|>--- conflicted
+++ resolved
@@ -31,8 +31,6 @@
           command: |
             /home/circleci/.local/bin/coverage xml
             /home/circleci/.local/bin/codecov --required -X search gcov pycov -f coverage.xml
-<<<<<<< HEAD
-=======
       - run:
           name: Building artifacts
           command: |
@@ -41,7 +39,6 @@
       - store_artifacts:
           path: dist/
           destination: ./
->>>>>>> dbfac0a8
       - save_cache:
           key: requirements-{{ .Branch }}-{{ .Environment.CIRCLE_JOB }}-{{ checksum "requirements.pip" }}
           paths:
