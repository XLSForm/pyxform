--- conflicted
+++ resolved
@@ -25,11 +25,9 @@
     -- xform2json: convert lable obj with no reference/translation to text
     -- xform2json: set id_string from model/instance/id path
     -- xform2json: remove comments when parsing xml file
-<<<<<<< HEAD
 v0.9.20, 2014 01 27 -- use style column to defined body class attribute
-v0.9.20, 2014 05 05
+v0.9.21, 2014 05 08
     -- update to ODK Validate 1.4.3
 	-- interim add of geoshape and geotrace prompts
-=======
-v0.9.20, 2014 01 27 -- use style column to defined body class attribute
->>>>>>> 14f24b16
+    -- add data preload with pulldata()
+    -- add search and select